--- conflicted
+++ resolved
@@ -20,12 +20,8 @@
 use base64::Engine;
 use itertools::Itertools;
 use serde::{Deserialize, Serialize};
-<<<<<<< HEAD
 use tracing::{Level, debug, trace};
-=======
-use tracing::trace;
 use uniswap_v3_math::tick_math::{MAX_SQRT_RATIO, MIN_SQRT_RATIO};
->>>>>>> 5f0de72d
 
 use crate::OrderBook;
 
@@ -75,20 +71,16 @@
 }
 
 impl<'a> DeltaMatcher<'a> {
-<<<<<<< HEAD
-    pub fn new(book: &'a OrderBook, tob: DeltaMatcherToB, fee: u128, solve_for_t0: bool) -> Self {
+    pub fn new(book: &'a OrderBook, tob: DeltaMatcherToB, solve_for_t0: bool) -> Self {
         // Dump if matcher dumps are enabled
         if tracing::event_enabled!(target: "dump::delta_matcher", Level::TRACE) {
             // Dump the solution
-            let json = serde_json::to_string(&(book, tob.clone(), fee, solve_for_t0)).unwrap();
+            let json = serde_json::to_string(&(book, tob.clone(), solve_for_t0)).unwrap();
             let b64_output = base64::prelude::BASE64_STANDARD.encode(json.as_bytes());
             trace!(target: "dump::delta_matcher", data = b64_output, "Raw DeltaMatcher data");
         }
 
-=======
-    pub fn new(book: &'a OrderBook, tob: DeltaMatcherToB, solve_for_t0: bool) -> Self {
         let fee = book.amm().map(|amm| amm.get_fee()).unwrap_or_default() as u128;
->>>>>>> 5f0de72d
         let amm_start_price = match tob {
             // If we have an order, apply that to the AMM start price
             DeltaMatcherToB::Order(ref tob) => book.amm().map(|snapshot| {
@@ -144,8 +136,6 @@
         // the contract.  An order that purchases T0 from the contract is a bid
         let is_bid = start_sqrt >= end_sqrt;
 
-<<<<<<< HEAD
-=======
         let Ok(end_price) = start_price
             .snapshot()
             .at_price(end_sqrt, is_bid)
@@ -155,7 +145,6 @@
             return Default::default();
         };
 
->>>>>>> 5f0de72d
         let Ok(res) = PoolPriceVec::from_price_range(start_price, end_price) else {
             return Default::default();
         };
