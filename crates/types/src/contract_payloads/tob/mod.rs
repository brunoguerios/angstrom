use std::collections::HashMap;

use alloy::primitives::aliases::I24;
use eyre::eyre;
use itertools::Itertools;

use super::rewards::RewardsUpdate;
use crate::{
    matching::uniswap::{PoolSnapshot, Quantity, Tick},
    sol_bindings::{grouped_orders::OrderWithStorageData, rpc_orders::TopOfBlockOrder}
};

#[derive(Debug, Default)]
pub struct ToBOutcome {
<<<<<<< HEAD
    pub start_tick:        i32,
    pub end_tick:          i32,
    pub start_liquidity:   u128,
    pub tribute:           U256,
    pub total_cost:        U256,
    pub total_reward:      U256,
    pub total_swap_output: u128,
    pub tick_donations:    HashMap<Tick, U256>
=======
    pub start_tick:             i32,
    pub end_tick:               i32,
    pub start_liquidity:        u128,
    pub tribute:                u128,
    pub total_cost:             u128,
    pub total_allocated_output: u128,
    pub total_swap_output:      u128,
    pub total_reward:           u128,
    pub tick_donations:         HashMap<Tick, u128>
>>>>>>> 6b8c4784
}

impl ToBOutcome {
    /// Sum of the donations across all ticks
    pub fn total_donations(&self) -> u128 {
        self.tick_donations
            .iter()
            .fold(0, |acc, (_tick, donation)| acc + donation)
    }

    /// Tick donations plus tribute to determine total value of this outcome
    pub fn total_value(&self) -> u128 {
        self.total_donations() + self.tribute
    }

    pub fn from_tob_and_snapshot(
        tob: &OrderWithStorageData<TopOfBlockOrder>,
        snapshot: &PoolSnapshot,
        gas_used: Option<u128>
    ) -> eyre::Result<Self> {
        // First let's simulate the actual ToB swap and use that to determine what our
        // leftover T0 is for rewards
        let (pricevec, leftover_t0) = if tob.is_bid {
            // If I'm a bid, I'm buying T0.  In order to reward I will offer in more T1 than
            // needed, and I should compare the T0 I get out with the T0 I expect back in
            // order to determine the reward quantity
            let pricevec = (snapshot.current_price() + Quantity::Token1(tob.quantity_in))?;
            tracing::info!(?pricevec.d_t0,?pricevec.d_t1,?tob.quantity_in,?tob.quantity_out);

            let leftover = pricevec
                .d_t0
                .checked_sub(tob.quantity_out)
                .ok_or_else(|| eyre!("Not enough output to cover the transaction"))?;
            (pricevec, leftover)
        } else {
            // If I'm an ask, I'm selling T0.  In order to reward I will offer in more T0
            // than needed and I should compare the T0 I offer to the T0 needed to produce
            // the T1 I expect to get back
<<<<<<< HEAD
=======
            // First we find the amount of T0 in it would take to at least hit our quantity
            // out
>>>>>>> 6b8c4784
            let cost = (snapshot.current_price() - Quantity::Token1(tob.quantity_out))?.d_t0;
            let leftover = tob
                .quantity_in
                .checked_sub(cost)
                .ok_or_else(|| eyre!("Not enough input to cover the transaction"))?;
<<<<<<< HEAD
            let pricevec = (snapshot.current_price() + Quantity::Token0(cost))?;

=======
            // But then we have to operate in the right direction to calculate how much T1
            // we ACTUALLY get out
            let pricevec = (snapshot.current_price() + Quantity::Token0(cost))?;
>>>>>>> 6b8c4784
            (pricevec, leftover)
        };
        tracing::trace!(tob.quantity_out, tob.quantity_in, "Building pricevec for quantity");
        tracing::trace!(start_price = ?pricevec.start_bound.price, end_price = ?pricevec.end_bound.price, pricevec.d_t0, pricevec.d_t1, "Pricevec inspect");
<<<<<<< HEAD

        tracing::info!(?leftover);
        let donation = pricevec.donation(leftover, tob.is_bid);
        tracing::info!(?donation);
=======
        let donation = pricevec.t0_donation_to_end_price(leftover_t0);
>>>>>>> 6b8c4784
        let end_tick = pricevec.end_bound.tick;

        let rewards = Self {
            start_tick: snapshot.current_price().tick(),
            end_tick,
            total_swap_output: pricevec.output(),
            start_liquidity: snapshot.current_price().liquidity(),
            tribute: donation.tribute,
            total_cost: pricevec.input(),
            total_allocated_output: tob.quantity_out,
            total_swap_output: pricevec.output(),
            total_reward: donation.total_donated,
            tick_donations: donation.tick_donations
        };

        Ok(rewards)
    }

    pub fn rewards_update_range(
        &self,
        current_tick: Tick,
        range_tick: Tick,
        snapshot: &PoolSnapshot
    ) -> RewardsUpdate {
        let from_above = range_tick > current_tick;
        let (low, high) =
            if from_above { (&current_tick, &range_tick) } else { (&range_tick, &current_tick) };
        let mut quantities = self
            .tick_donations
            .iter()
            .filter(|t| t.0 >= low && t.0 <= high)
            // Sorts from the lowest tick to the highest tick
            .sorted_by_key(|f| f.0)
            .map(|f| *f.1)
            .collect::<Vec<_>>();

        // If we're coming from above we have to reverse, we want highest tick to lowest
        // tick
        if from_above {
            quantities.reverse();
        } else {
            quantities.insert(0, 0);
        }

        let (start_tick, start_liquidity) = snapshot
            .get_range_for_tick(range_tick)
            .map(|r| (if from_above { r.lower_tick() } else { r.upper_tick() }, r.liquidity()))
            .unwrap_or_default();

        tracing::trace!(
            start_tick,
            start_liquidity,
            current_tick,
            ?quantities,
            quantities_len = quantities.len(),
            "Rewards update range dump"
        );

        match quantities.len() {
            0 | 1 => RewardsUpdate::CurrentOnly {
                amount: quantities.first().copied().unwrap_or_default()
            },
            _ => RewardsUpdate::MultiTick {
                start_tick: I24::try_from(start_tick).unwrap_or_default(),
                start_liquidity,
                quantities
            }
        }
    }

    /// DEPRECATED - use Self::rewards_update_range instead
    pub fn to_rewards_update(&self) -> RewardsUpdate {
        let mut donations = self.tick_donations.iter().collect::<Vec<_>>();
        donations.sort_by(|a, b| a.0.cmp(b.0));
        if self.start_tick <= self.end_tick {
            // Will sort from lowest to highest (donations[0] will be the lowest tick
            // number)
            donations.sort_by_key(|f| f.0);
        } else {
            // Will sort from highest to lowest (donations[0] will be the highest tick
            // number)
            donations.sort_by_key(|f| std::cmp::Reverse(f.0));
        }
        let quantities = donations.iter().map(|d| *d.1).collect::<Vec<_>>();
        tracing::trace!(donations = ?donations, len = donations.len(), "Donations dump");
        tracing::trace!(self.end_tick, "end tick");
        let start_tick = I24::try_from(self.start_tick).unwrap_or_default();

        match quantities.len() {
            0 | 1 => RewardsUpdate::CurrentOnly {
                amount: quantities.first().copied().unwrap_or_default()
            },
            _ => RewardsUpdate::MultiTick {
                start_tick,
                start_liquidity: self.start_liquidity,
                quantities
            }
        }
    }
}

#[cfg(test)]
mod test {
    use std::collections::HashMap;

    use alloy_primitives::{aliases::I24, U256};

    use super::ToBOutcome;
    use crate::{
        contract_payloads::rewards::RewardsUpdate,
        matching::{
            uniswap::{LiqRange, PoolSnapshot},
            SqrtPriceX96
        }
    };

    #[test]
    fn sorts_correctly() {
        let snapshot = PoolSnapshot::new(
            vec![
                LiqRange::new(100, 110, 123).unwrap(),
                LiqRange::new(110, 120, 456).unwrap(),
                LiqRange::new(120, 130, 789).unwrap(),
            ],
            SqrtPriceX96::at_tick(100).unwrap()
        )
        .unwrap();
        let donations = HashMap::from([(100, 123_u128), (110, 456_u128), (120, 789_u128)]);

        // Upwards update order checking
        let upwards_update = ToBOutcome {
            start_tick: 100,
            end_tick: 120,
            tick_donations: donations.clone(),
            ..Default::default()
        }
        .rewards_update_range(120, 100, &snapshot);
        let RewardsUpdate::MultiTick {
            start_tick: upwards_start_tick,
            quantities: upwards_quantities,
            ..
        } = upwards_update
        else {
            panic!("Upwards update was single-tick");
        };
        assert_eq!(
            upwards_start_tick,
            I24::unchecked_from(100),
            "Upwards update did not start at lowest tick"
        );

        // Downwards update order checking
        let downwards_update = ToBOutcome {
            start_tick: 120,
            end_tick: 100,
            tick_donations: donations.clone(),
            ..Default::default()
        }
        .rewards_update_range(100, 120, &snapshot);
        let RewardsUpdate::MultiTick {
            start_tick: downwards_start_tick,
            quantities: downwards_quantities,
            ..
        } = downwards_update
        else {
            panic!("Downwards update was single-tick");
        };
        assert_eq!(
            downwards_start_tick,
            I24::unchecked_from(120),
            "Downwards update did not start at highest tick"
        );
    }
}<|MERGE_RESOLUTION|>--- conflicted
+++ resolved
@@ -12,16 +12,6 @@
 
 #[derive(Debug, Default)]
 pub struct ToBOutcome {
-<<<<<<< HEAD
-    pub start_tick:        i32,
-    pub end_tick:          i32,
-    pub start_liquidity:   u128,
-    pub tribute:           U256,
-    pub total_cost:        U256,
-    pub total_reward:      U256,
-    pub total_swap_output: u128,
-    pub tick_donations:    HashMap<Tick, U256>
-=======
     pub start_tick:             i32,
     pub end_tick:               i32,
     pub start_liquidity:        u128,
@@ -31,7 +21,6 @@
     pub total_swap_output:      u128,
     pub total_reward:           u128,
     pub tick_donations:         HashMap<Tick, u128>
->>>>>>> 6b8c4784
 }
 
 impl ToBOutcome {
@@ -70,36 +59,21 @@
             // If I'm an ask, I'm selling T0.  In order to reward I will offer in more T0
             // than needed and I should compare the T0 I offer to the T0 needed to produce
             // the T1 I expect to get back
-<<<<<<< HEAD
-=======
             // First we find the amount of T0 in it would take to at least hit our quantity
             // out
->>>>>>> 6b8c4784
             let cost = (snapshot.current_price() - Quantity::Token1(tob.quantity_out))?.d_t0;
             let leftover = tob
                 .quantity_in
                 .checked_sub(cost)
                 .ok_or_else(|| eyre!("Not enough input to cover the transaction"))?;
-<<<<<<< HEAD
-            let pricevec = (snapshot.current_price() + Quantity::Token0(cost))?;
-
-=======
             // But then we have to operate in the right direction to calculate how much T1
             // we ACTUALLY get out
             let pricevec = (snapshot.current_price() + Quantity::Token0(cost))?;
->>>>>>> 6b8c4784
             (pricevec, leftover)
         };
         tracing::trace!(tob.quantity_out, tob.quantity_in, "Building pricevec for quantity");
         tracing::trace!(start_price = ?pricevec.start_bound.price, end_price = ?pricevec.end_bound.price, pricevec.d_t0, pricevec.d_t1, "Pricevec inspect");
-<<<<<<< HEAD
-
-        tracing::info!(?leftover);
-        let donation = pricevec.donation(leftover, tob.is_bid);
-        tracing::info!(?donation);
-=======
         let donation = pricevec.t0_donation_to_end_price(leftover_t0);
->>>>>>> 6b8c4784
         let end_tick = pricevec.end_bound.tick;
 
         let rewards = Self {
