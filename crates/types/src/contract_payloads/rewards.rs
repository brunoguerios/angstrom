--- conflicted
+++ resolved
@@ -1,13 +1,10 @@
 use alloy::primitives::aliases::I24;
-<<<<<<< HEAD
 use alloy_primitives::U160;
-=======
 use itertools::Itertools;
->>>>>>> 986bd01a
 use pade_macro::{PadeDecode, PadeEncode};
 
-use super::{Asset, Pair};
-use crate::matching::uniswap::PoolPriceVec;
+use super::{Asset, Pair, tob::MissingTickLiquidityError};
+use crate::{contract_payloads::tob::compute_reward_checksum, matching::uniswap::PoolPriceVec};
 
 #[derive(Debug, PadeEncode, PadeDecode)]
 pub enum RewardsUpdate {
@@ -24,7 +21,10 @@
 }
 
 impl RewardsUpdate {
-    pub fn from_vec(pricevec: &PoolPriceVec, total_donation: u128) -> Self {
+    pub fn from_vec(
+        pricevec: &PoolPriceVec,
+        total_donation: u128
+    ) -> Result<Self, MissingTickLiquidityError> {
         let range_tick = pricevec.end_bound.tick;
         let current_tick = pricevec.start_bound.tick;
         let snapshot = pricevec.snapshot();
@@ -63,11 +63,24 @@
         );
 
         match quantities.len() {
-            0 | 1 => Self::CurrentOnly { amount: quantities.first().copied().unwrap_or_default() },
-            _ => Self::MultiTick {
-                start_tick: I24::try_from(start_tick).unwrap_or_default(),
-                start_liquidity,
-                quantities
+            0 | 1 => Ok(Self::CurrentOnly {
+                amount:             quantities.first().copied().unwrap_or_default(),
+                expected_liquidity: start_liquidity
+            }),
+            len => {
+                let reward_checksum = compute_reward_checksum(
+                    start_tick,
+                    start_liquidity,
+                    snapshot,
+                    from_above,
+                    len
+                )?;
+                Ok(Self::MultiTick {
+                    start_tick: I24::try_from(start_tick).unwrap_or_default(),
+                    start_liquidity,
+                    quantities,
+                    reward_checksum
+                })
             }
         }
     }
