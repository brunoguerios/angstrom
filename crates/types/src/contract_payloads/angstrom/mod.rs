use std::{
    collections::{HashMap, HashSet},
    hash::Hash,
    ops::Deref,
    sync::Arc
};

use alloy::{
    eips::BlockId,
    network::Network,
    primitives::{Address, B256, FixedBytes, U256, keccak256},
    providers::Provider,
    sol_types::SolValue
};
use alloy_primitives::I256;
use base64::Engine;
use dashmap::DashMap;
use num_traits::cast::ToPrimitive;
use pade_macro::{PadeDecode, PadeEncode};
use tracing::{debug, trace, warn};

use super::{
    Asset, CONFIG_STORE_SLOT, POOL_CONFIG_STORE_ENTRY_SIZE, Pair,
    asset::builder::{AssetBuilder, AssetBuilderStage},
    rewards::PoolUpdate,
    tob::ToBOutcome
};
use crate::{
    consensus::{PreProposal, Proposal},
    contract_bindings::angstrom::Angstrom::PoolKey,
<<<<<<< HEAD
    contract_payloads::rewards::RewardsUpdate,
    matching::{
        uniswap::{Direction, PoolPriceVec, PoolSnapshot, Quantity},
        Ray
    },
=======
    matching::{Ray, uniswap::PoolSnapshot},
>>>>>>> 0286a559
    orders::{OrderFillState, OrderOutcome, PoolSolution},
    primitive::{PoolId, UniswapPoolRegistry},
    sol_bindings::{
        RawPoolOrder,
        grouped_orders::{GroupedVanillaOrder, OrderWithStorageData},
        rpc_orders::TopOfBlockOrder as RpcTopOfBlockOrder
    },
    testnet::TestnetStateOverrides
};

mod order;
mod tob;
pub use order::{OrderQuantities, StandingValidation, UserOrder};
pub use tob::*;

#[derive(Debug, PadeEncode, PadeDecode)]
pub struct AngstromBundle {
    pub assets:              Vec<Asset>,
    pub pairs:               Vec<Pair>,
    pub pool_updates:        Vec<PoolUpdate>,
    pub top_of_block_orders: Vec<TopOfBlockOrder>,
    pub user_orders:         Vec<UserOrder>
}

impl AngstromBundle {
    pub fn get_prices_per_pair(&self) -> &[Pair] {
        &self.pairs
    }

    #[cfg(feature = "testnet")]
    pub fn fetch_needed_overrides(&self, block_number: u64) -> TestnetStateOverrides {
        let mut approvals: HashMap<Address, HashMap<Address, u128>> = HashMap::new();
        let mut balances: HashMap<Address, HashMap<Address, u128>> = HashMap::new();

        // user orders
        self.user_orders.iter().for_each(|order| {
            let token = if order.zero_for_one {
                // token0
                self.assets[self.pairs[order.pair_index as usize].index0 as usize].addr
            } else {
                self.assets[self.pairs[order.pair_index as usize].index1 as usize].addr
            };

            // need to recover sender from signature
            let hash = order.signing_hash(&self.pairs, &self.assets, block_number);
            let address = order.signature.recover_signer(hash);

            // Grab the price because we need it most of the time
            let price = Ray::from(self.pairs[order.pair_index as usize].price_1over0);
            let qty = match (order.zero_for_one, order.exact_in) {
                // Zero for one, exact in -> quantity on the order (t0).  Extra fee is deducted from
                // this
                (true, true) => order.order_quantities.fetch_max_amount(),
                // Zero for one, exact out -> quantity needed to produce output amount (t0) + extra
                // fee (t0)
                (true, false) => {
                    price.inverse_quantity(order.order_quantities.fetch_max_amount(), true)
                        + order.extra_fee_asset0
                }
                // One for zero, exact in -> quantity on the order (t1) and fee is taken from the
                // ouptut
                (false, true) => order.order_quantities.fetch_max_amount(),
                // One for zero, exact out -> quantity needed to produce the output amount + fee
                // (t1)
                (false, false) => price.quantity(
                    order.order_quantities.fetch_max_amount() + order.extra_fee_asset0,
                    true
                )
            };

            tracing::info!(?token, from_address = ?address, qty, "Building user order override");
            approvals
                .entry(token)
                .or_default()
                .entry(address)
                .and_modify(|q| {
                    *q = q.saturating_add(qty);
                })
                .or_insert(qty);
            balances
                .entry(token)
                .or_default()
                .entry(address)
                .and_modify(|q| {
                    *q = q.saturating_add(qty);
                })
                .or_insert(qty);
        });

        // tob
        self.top_of_block_orders.iter().for_each(|order| {
            let token = if order.zero_for_1 {
                // token0
                self.assets[self.pairs[order.pairs_index as usize].index0 as usize].addr
            } else {
                self.assets[self.pairs[order.pairs_index as usize].index1 as usize].addr
            };

            // need to recover sender from signature
            let hash = order.signing_hash(&self.pairs, &self.assets, block_number);
            let address = order.signature.recover_signer(hash);

            let mut qty = order.quantity_in;
            if order.zero_for_1 {
                qty += order.gas_used_asset_0;
            }

            tracing::info!(?token, from_address = ?address, qty, "Building ToB order override");
            approvals
                .entry(token)
                .or_default()
                .entry(address)
                .and_modify(|q| {
                    *q = q.saturating_add(qty);
                })
                .or_insert(qty);
            balances
                .entry(token)
                .or_default()
                .entry(address)
                .and_modify(|q| {
                    *q = q.saturating_add(qty);
                })
                .or_insert(qty);
        });

        TestnetStateOverrides { approvals, balances }
    }

    pub fn assert_book_matches(&self) {
        let map = self
            .user_orders
            .iter()
            .fold(HashMap::<Address, I256>::new(), |mut acc, user| {
                let pair = &self.pairs[user.pair_index as usize];
                let asset_in = &self.assets
                    [if user.zero_for_one { pair.index0 } else { pair.index1 } as usize];
                let asset_out = &self.assets
                    [if user.zero_for_one { pair.index1 } else { pair.index0 } as usize];

                let price = Ray::from(user.min_price);
                // if we are exact in, then we can attribute amoutn
                let amount_in = if user.exact_in {
                    U256::from(user.order_quantities.fetch_max_amount())
                } else {
                    price.mul_quantity(U256::from(user.order_quantities.fetch_max_amount()))
                };

                let amount_out = if user.exact_in {
                    price.mul_quantity(U256::from(user.order_quantities.fetch_max_amount()))
                } else {
                    U256::from(user.order_quantities.fetch_max_amount())
                };

                *acc.entry(asset_in.addr).or_default() += I256::from_raw(amount_in);
                *acc.entry(asset_out.addr).or_default() -= I256::from_raw(amount_out);

                acc
            });

        for (address, delta) in map {
            if !delta.is_zero() {
                tracing::error!(?address, ?delta, "user orders don't cancel out");
            } else {
                tracing::info!(?address, "solid delta");
            }
        }
    }

    /// the block number is the block that this bundle was executed at.
    pub fn get_order_hashes(&self, block_number: u64) -> impl Iterator<Item = B256> + '_ {
        self.top_of_block_orders
            .iter()
            .map(move |order| order.order_hash(&self.pairs, &self.assets, block_number))
            .chain(
                self.user_orders
                    .iter()
                    .map(move |order| order.order_hash(&self.pairs, &self.assets, block_number))
            )
    }

    pub fn build_dummy_for_tob_gas(
        user_order: &OrderWithStorageData<RpcTopOfBlockOrder>
    ) -> eyre::Result<Self> {
        let mut top_of_block_orders = Vec::new();
        let pool_updates = Vec::new();
        let mut pairs = Vec::new();
        let user_orders = Vec::new();
        let mut asset_builder = AssetBuilder::new();

        // Get the information for the pool or skip this solution if we can't find a
        // pool for it
        let (t0, t1) = {
            let token_in = user_order.token_in();
            let token_out = user_order.token_out();

            if token_in < token_out { (token_in, token_out) } else { (token_out, token_in) }
        };
        // Make sure the involved assets are in our assets array and we have the
        // appropriate asset index for them
        let t0_idx = asset_builder.add_or_get_asset(t0) as u16;
        let t1_idx = asset_builder.add_or_get_asset(t1) as u16;

        let pair = Pair {
            index0:       t0_idx,
            index1:       t1_idx,
            store_index:  0,
            price_1over0: U256::from(1)
        };
        pairs.push(pair);

        asset_builder.external_swap(
            AssetBuilderStage::TopOfBlock,
            user_order.token_in(),
            user_order.token_out(),
            user_order.quantity_in,
            user_order.quantity_out
        );
        // is bid = true, false

        // works when false
        // let zfo = !user_order.is_bid; // false works // true
        // pool_updates.push(PoolUpdate {
        //     zero_for_one:     user_order.is_bid,
        //     pair_index:       0,
        //     swap_in_quantity: user_order.quantity_out,
        //     rewards_update:   super::rewards::RewardsUpdate::CurrentOnly { amount: 0
        // } });

        // Get our list of user orders, if we have any
        top_of_block_orders.push(TopOfBlockOrder::of_max_gas(user_order, 0));

        Ok(Self::new(
            asset_builder.get_asset_array(),
            pairs,
            pool_updates,
            top_of_block_orders,
            user_orders
        ))
    }

    pub fn build_dummy_for_user_gas(
        user_order: &OrderWithStorageData<GroupedVanillaOrder>
    ) -> eyre::Result<Self> {
        // in order to properly build this. we will create a fake order with the
        // amount's flipped going the other way so we have a direct match and
        // don't have to worry about balance deltas

        let top_of_block_orders = Vec::new();
        let pool_updates = Vec::new();
        let mut pairs = Vec::new();
        let mut user_orders = Vec::new();
        let mut asset_builder = AssetBuilder::new();

        {
            // Get the information for the pool or skip this solution if we can't find a
            // pool for it
            let (t0, t1) = {
                let token_in = user_order.token_in();
                let token_out = user_order.token_out();
                if token_in < token_out { (token_in, token_out) } else { (token_out, token_in) }
            };
            // Make sure the involved assets are in our assets array and we have the
            // appropriate asset index for them
            let t0_idx = asset_builder.add_or_get_asset(t0) as u16;
            let t1_idx = asset_builder.add_or_get_asset(t1) as u16;

            // hacky but works
            if pairs.is_empty() {
                let pair = Pair {
                    index0:       t0_idx,
                    index1:       t1_idx,
                    store_index:  0,
                    price_1over0: user_order.limit_price()
                };
                pairs.push(pair);
            }

            let pair_idx = pairs.len() - 1;

            let outcome = OrderOutcome {
                id:      user_order.order_id,
                outcome: OrderFillState::CompleteFill
            };
            // Get our list of user orders, if we have any
            user_orders.push(UserOrder::from_internal_order_max_gas(
                user_order,
                &outcome,
                pair_idx as u16
            ));
        }

        Ok(Self::new(
            asset_builder.get_asset_array(),
            pairs,
            pool_updates,
            top_of_block_orders,
            user_orders
        ))
    }

    // builds a bundle where orders are set to max allocated gas to ensure a fully
    // passing env. with the gas details from the response, can properly
    // allocate order gas amounts.
    pub fn for_gas_finalization(
        limit: Vec<OrderWithStorageData<GroupedVanillaOrder>>,
        solutions: Vec<PoolSolution>,
        pools: &HashMap<PoolId, (Address, Address, PoolSnapshot, u16)>
    ) -> eyre::Result<Self> {
        let mut top_of_block_orders = Vec::new();
        let mut pool_updates = Vec::new();
        let mut pairs = Vec::new();
        let mut user_orders = Vec::new();
        let mut asset_builder = AssetBuilder::new();

        let orders_by_pool: HashMap<
            alloy_primitives::FixedBytes<32>,
            HashSet<OrderWithStorageData<GroupedVanillaOrder>>
        > = limit.iter().fold(HashMap::new(), |mut acc, x| {
            acc.entry(x.pool_id).or_default().insert(x.clone());
            acc
        });

        // Walk through our solutions to add them to the structure
        for solution in solutions.iter() {
            println!("Processing solution");
            // Get the information for the pool or skip this solution if we can't find a
            // pool for it
            let Some((t0, t1, snapshot, store_index)) = pools.get(&solution.id) else {
                // This should never happen but let's handle it as gracefully as possible -
                // right now will skip the pool, not produce an error
                warn!(
                    "Skipped a solution as we couldn't find a pool for it: {:?}, {:?}",
                    pools, solution.id
                );
                continue;
            };
            // Call our processing function with a fixed amount of shared gas
            Self::process_solution(
                &mut pairs,
                &mut asset_builder,
                &mut user_orders,
                &orders_by_pool,
                &mut top_of_block_orders,
                &mut pool_updates,
                solution,
                snapshot,
                *t0,
                *t1,
                *store_index,
                None
            )?;
        }
        Ok(Self::new(
            asset_builder.get_asset_array(),
            pairs,
            pool_updates,
            top_of_block_orders,
            user_orders
        ))
    }

    fn fetch_total_orders_and_gas_delegated_to_orders(
        orders_by_pool: &HashMap<
            FixedBytes<32>,
            HashSet<OrderWithStorageData<GroupedVanillaOrder>>
        >,
        solutions: &[PoolSolution]
    ) -> (u64, u64) {
        solutions
            .iter()
            .map(|s| (s, orders_by_pool.get(&s.id).cloned()))
            .filter_map(|(solution, order_list)| {
                let mut order_list = order_list?.into_iter().collect::<Vec<_>>();
                // Sort the user order list so we can properly associate it with our
                // OrderOutcomes.  First bids by price then asks by price.
                order_list.sort_by(|a, b| match (a.is_bid, b.is_bid) {
                    (true, true) => b.priority_data.cmp(&a.priority_data),
                    (false, false) => a.priority_data.cmp(&b.priority_data),
                    (..) => b.is_bid.cmp(&a.is_bid)
                });
                let mut cnt = 0;
                let mut total_gas = 0;
                for (_, order) in solution
                    .limit
                    .iter()
                    .zip(order_list.iter())
                    .filter(|(outcome, _)| outcome.is_filled())
                {
                    cnt += 1;
                    total_gas += order.priority_data.gas_units;
                }

                solution.searcher.as_ref().inspect(|searcher| {
                    cnt += 1;
                    total_gas += searcher.priority_data.gas_units;
                });

                Some((cnt, total_gas))
            })
            .fold((0u64, 0u64), |(mut cnt, mut tg), x| {
                cnt += x.0;
                tg += x.1;
                (cnt, tg)
            })
    }

    pub fn process_solution(
        pairs: &mut Vec<Pair>,
        asset_builder: &mut AssetBuilder,
        user_orders: &mut Vec<UserOrder>,
        orders_by_pool: &HashMap<
            FixedBytes<32>,
            HashSet<OrderWithStorageData<GroupedVanillaOrder>>
        >,
        top_of_block_orders: &mut Vec<TopOfBlockOrder>,
        pool_updates: &mut Vec<PoolUpdate>,
        solution: &PoolSolution,
        snapshot: &PoolSnapshot,
        t0: Address,
        t1: Address,
        store_index: u16,
        shared_gas: Option<U256>
    ) -> eyre::Result<()> {
        // Dump the solution
        let json = serde_json::to_string(&(
            solution,
            orders_by_pool,
            snapshot,
            t0,
            t1,
            store_index,
            shared_gas
        ))
        .unwrap();
        let b64_output = base64::prelude::BASE64_STANDARD.encode(json.as_bytes());
        trace!(data = b64_output, "Raw solution data");

        // sort
        // if t1 < t0 {
        //     std::mem::swap(&mut t1, &mut t0)
        // };

        debug!(t0 = ?t0, t1 = ?t1, pool_id = ?solution.id, "Starting processing of solution");

        // Make sure the involved assets are in our assets array and we have the
        // appropriate asset index for them
        let t0_idx = asset_builder.add_or_get_asset(t0) as u16;
        let t1_idx = asset_builder.add_or_get_asset(t1) as u16;

        // Build our Pair featuring our uniform clearing price
        // This price is in Ray format as requested.
        let ucp: U256 = *solution.ucp;
        let pair = Pair { index0: t0_idx, index1: t1_idx, store_index, price_1over0: ucp };
        pairs.push(pair);
        let pair_idx = pairs.len() - 1;

        // Find the net T0 motion of our AMM order and ToB swap
        let amm_swap_t0 = solution.amm_quantity.as_ref().map(|ao| ao.get_t0_signed());
        let (tob_outcome, tob_swap_t0) = solution
            .searcher
            .as_ref()
            .map(|tob| {
                trace!(tob_order = ?tob, "Mapping TOB Swap");
                let outcome = ToBOutcome::from_tob_and_snapshot(tob, snapshot).ok();
                let swap_t0 = outcome.as_ref().map(|o| {
                    if tob.is_bid {
                        // If the ToB order is a bid, then we are outputting a positive number
                        // because we are purchasing T0 from the AMM
                        I256::unchecked_from(o.total_swap_output)
                    } else {
                        // If the ToB order is an ask, we are outputting a negative number
                        // because we are selling T0 to the AMM
                        I256::unchecked_from(o.total_cost).saturating_neg()
                    }
                });
                (outcome.unwrap_or_default(), swap_t0)
            })
            .unwrap_or_default();
        let net_swap_t0 = match (amm_swap_t0, tob_swap_t0) {
            (Some(a), Some(t)) => Some(a + t),
            (any_a, any_t) => any_a.or(any_t)
        };
        let merged_amm_swap = net_swap_t0.map(|s| {
            let net_direction =
                if s.is_negative() { Direction::SellingT0 } else { Direction::BuyingT0 };

            let quantity = Quantity::Token0(s.unsigned_abs().to::<u128>());

            // Create a poolpricevec based on this data
            let v =
                PoolPriceVec::from_swap(snapshot.current_price(), net_direction, quantity).unwrap();

            // Put together our merged swap
            if s.is_negative() {
                (t0_idx, t1_idx, v.d_t0, v.d_t1)
            } else {
                (t1_idx, t0_idx, v.d_t1, v.d_t0)
            }
        });

        trace!(merged_swap = ?merged_amm_swap, "Merged AMM/TOB swap");
        // Unwrap our merged amm order or provide a zero default

        let (asset_in_index, asset_out_index, quantity_in, quantity_out) =
            merged_amm_swap.unwrap_or((t0_idx, t1_idx, 0_u128, 0_u128));

        // Determine whether our net AMM order is zero_for_one
        let zero_for_one = asset_in_index == t0_idx;

        // Account for our net AMM Order
        asset_builder.uniswap_swap(
            AssetBuilderStage::Swap,
            asset_in_index as usize,
            asset_out_index as usize,
            quantity_in,
            quantity_out
        );
        // Account for our reward
        asset_builder.allocate(AssetBuilderStage::Reward, t0, tob_outcome.total_reward);
        let rewards_update = tob_outcome.rewards_update_range(
            tob_outcome.start_tick,
            tob_outcome.end_tick,
            snapshot
        );
        tracing::info!(?tob_outcome.tribute);
        // Account for our tribute
        asset_builder.tribute(AssetBuilderStage::Reward, t0, tob_outcome.tribute);
        // Let's do this stupidly for now and work on improving later
        // Push our null swap with reward
        pool_updates.push(PoolUpdate {
            zero_for_one: false,
            pair_index: pair_idx as u16,
            swap_in_quantity: 0,
            rewards_update
        });
        // Push the actual swap with no reward
        pool_updates.push(PoolUpdate {
            zero_for_one,
            pair_index: pair_idx as u16,
            swap_in_quantity: quantity_in,
            rewards_update: RewardsUpdate::empty()
        });

        // Add the ToB order to our tob order list - This is currently converting
        // between two ToB order formats
        if let Some(tob) = solution.searcher.as_ref() {
            // Account for our ToB order
            asset_builder.external_swap(
                AssetBuilderStage::TopOfBlock,
                tob.asset_in,
                tob.asset_out,
                tob.quantity_in,
                tob.quantity_out
            );
            let contract_tob = if let Some(g) = shared_gas {
                let order = TopOfBlockOrder::of(tob, g, pair_idx as u16)?;
                asset_builder.add_gas_fee(
                    AssetBuilderStage::TopOfBlock,
                    t0,
                    order.gas_used_asset_0
                );
                order
            } else {
                asset_builder.add_gas_fee(
                    AssetBuilderStage::TopOfBlock,
                    t0,
                    tob.priority_data.gas.to()
                );
                TopOfBlockOrder::of_max_gas(tob, pair_idx as u16)
            };
            top_of_block_orders.push(contract_tob);
        }

        // Get our list of user orders, if we have any
        let mut order_list: Vec<&OrderWithStorageData<GroupedVanillaOrder>> = orders_by_pool
            .get(&solution.id)
            .map(|order_set| order_set.iter().collect())
            .unwrap_or_default();
        // Sort the user order list so we can properly associate it with our
        // OrderOutcomes.  First bids by price then asks by price.
        order_list.sort_by(|a, b| match (a.is_bid, b.is_bid) {
            (true, true) => a.priority_data.cmp(&b.priority_data),
            (false, false) => a.priority_data.cmp(&b.priority_data),
            (..) => b.is_bid.cmp(&a.is_bid)
        });

        let mut map: HashMap<Address, i128> = HashMap::new();
        // Loop through our filled user orders, do accounting, and add them to our user
        // order list
        let ray_ucp = Ray::from(ucp);
        // We need to calculate our bids with this inverse ray
        let inverse_ray_ucp = ray_ucp.inv_ray();
        for (outcome, order) in solution
            .limit
            .iter()
            .zip(order_list.iter())
            .filter(|(outcome, _)| outcome.is_filled())
        {
            trace!(user_order = ?order, "Mapping User Order");
            // Calculate our final amounts based on whether the order is in T0 or T1 context
            assert_eq!(outcome.id.hash, order.order_id.hash, "Order and outcome mismatched");

            let fill_amount = outcome.fill_amount(order.max_q());

            // we don't account for the gas here in these quantites as the order
            let (quantity_in, quantity_out) = match (order.is_bid(), order.exact_in()) {
                // fill_amount is the exact amount of T1 being input to get a T0 output
                (true, true) => (
                    // am in
                    fill_amount,
                    // am out - round down because we'll always try to give you less
                    inverse_ray_ucp.quantity(fill_amount, false)
                        - order.priority_data.gas.to::<u128>()
                ),
                // fill amount is the exact amount of T0 being output for a T1 input
                (true, false) => {
                    // Round up because we'll always ask you to pay more
                    (
                        // ray_ucp.quantity(fill_amount + order.priority_data.gas.to::<u128>(),
                        // true),
                        inverse_ray_ucp.inverse_quantity(
                            fill_amount + order.priority_data.gas.to::<u128>(),
                            true
                        ),
                        fill_amount
                    )
                }
                // fill amount is the exact amount of T0 being input for a T1 output
                (false, true) => {
                    // Round down because we'll always try to give you less
                    (
                        fill_amount,
                        ray_ucp.quantity(fill_amount - order.priority_data.gas.to::<u128>(), false)
                    )
                }
                // fill amount is the exact amount of T1 expected out for a given T0 input
                (false, false) => (
                    // Round up because we'll always ask you to pay more
                    ray_ucp.inverse_quantity(fill_amount, true)
                        + order.priority_data.gas.to::<u128>(),
                    fill_amount
                )
            };
            *map.entry(order.token_in()).or_default() += quantity_in.to_i128().unwrap();
            *map.entry(order.token_out()).or_default() -= quantity_out.to_i128().unwrap();

            trace!(quantity_in = ?quantity_in, quantity_out = ?quantity_out, is_bid = order.is_bid, exact_in = order.exact_in(), "Processing user order");
            // Account for our user order
            asset_builder.external_swap(
                AssetBuilderStage::UserOrder,
                order.token_in(),
                order.token_out(),
                quantity_in,
                quantity_out
            );
            let user_order = if let Some(g) = shared_gas {
                UserOrder::from_internal_order(order, outcome, g, pair_idx as u16)?
            } else {
                UserOrder::from_internal_order_max_gas(order, outcome, pair_idx as u16)
            };
            user_orders.push(user_order);
        }

        tracing::info!("{:#?}", map);

        Ok(())
    }

    pub fn from_proposal(
        proposal: &Proposal,
        gas_details: BundleGasDetails,
        pools: &HashMap<PoolId, (Address, Address, PoolSnapshot, u16)>
    ) -> eyre::Result<Self> {
        trace!("Starting from_proposal");
        let mut top_of_block_orders = Vec::new();
        let mut pool_updates = Vec::new();
        let mut pairs = Vec::new();
        let mut user_orders = Vec::new();
        let mut asset_builder = AssetBuilder::new();

        // Break out our input orders into lists of orders by pool
        let preproposals = proposal.flattened_pre_proposals();
        let orders_by_pool = PreProposal::orders_by_pool_id(&preproposals);

        // fetch the accumulated amount of gas delegated to the users
        let (total_swaps, total_gas) = Self::fetch_total_orders_and_gas_delegated_to_orders(
            &orders_by_pool,
            &proposal.solutions
        );
        // this should never underflow. if it does. means that there is underlying
        // problem with the gas delegation module

        if total_swaps == 0 {
            return Err(eyre::eyre!("have a total swaps count of 0"));
        }
        let shared_gas_in_wei = (gas_details.total_gas_cost_wei - total_gas) / total_swaps;

        // fetch gas used
        // Walk through our solutions to add them to the structure
        for solution in proposal.solutions.iter() {
            // Get the information for the pool or skip this solution if we can't find a
            // pool for it
            let Some((t0, t1, snapshot, store_index)) = pools.get(&solution.id) else {
                // This should never happen but let's handle it as gracefully as possible -
                // right now will skip the pool, not produce an error
                warn!(
                    "Skipped a solution as we couldn't find a pool for it: {:?}, {:?}",
                    pools, solution.id
                );
                continue;
            };

            // Get our shared gas information
            let conversion_rate_to_token0 =
                gas_details.token_price_per_wei.get(&(*t0, *t1)).expect(
                    "don't have price for a critical pair. should be unreachable since no orders \
                     would get validated. this would always be skipped"
                );

            // calculate the shared amount of gas in token 0 to share over this pool
            let shared_gas = Some(
                (*conversion_rate_to_token0 * U256::from(shared_gas_in_wei)).scale_out_of_ray()
            );

            // Call our processing function with a fixed amount of shared gas
            Self::process_solution(
                &mut pairs,
                &mut asset_builder,
                &mut user_orders,
                &orders_by_pool,
                &mut top_of_block_orders,
                &mut pool_updates,
                solution,
                snapshot,
                *t0,
                *t1,
                *store_index,
                shared_gas
            )?;
        }
        Ok(Self::new(
            asset_builder.get_asset_array(),
            pairs,
            pool_updates,
            top_of_block_orders,
            user_orders
        ))
    }
}

#[derive(Debug, Clone, Default)]
pub struct BundleGasDetails {
    /// a map (sorted tokens) of how much of token0 in gas is needed per unit of
    /// gas
    token_price_per_wei: HashMap<(Address, Address), Ray>,
    /// total gas to execute the bundle on angstrom
    total_gas_cost_wei:  u64
}

impl BundleGasDetails {
    pub fn new(
        token_price_per_wei: HashMap<(Address, Address), Ray>,
        total_gas_cost_wei: u64
    ) -> Self {
        Self { token_price_per_wei, total_gas_cost_wei }
    }
}

impl AngstromBundle {
    pub fn new(
        assets: Vec<Asset>,
        pairs: Vec<Pair>,
        pool_updates: Vec<PoolUpdate>,
        top_of_block_orders: Vec<TopOfBlockOrder>,
        user_orders: Vec<UserOrder>
    ) -> Self {
        Self { assets, pairs, pool_updates, top_of_block_orders, user_orders }
    }
}

#[derive(Debug, Hash, Eq, PartialEq, Copy, Clone)]
pub struct AngstromPoolPartialKey([u8; 27]);

impl Deref for AngstromPoolPartialKey {
    type Target = [u8; 27];

    fn deref(&self) -> &Self::Target {
        &self.0
    }
}

#[derive(Debug, Copy, Clone)]
pub struct AngPoolConfigEntry {
    pub pool_partial_key: AngstromPoolPartialKey,
    pub tick_spacing:     u16,
    pub fee_in_e6:        u32,
    pub store_index:      usize
}

#[derive(Debug, Default, Clone)]
pub struct AngstromPoolConfigStore {
    entries: DashMap<AngstromPoolPartialKey, AngPoolConfigEntry>
}

impl AngstromPoolConfigStore {
    pub async fn load_from_chain<N, P>(
        angstrom_contract: Address,
        block_id: BlockId,
        provider: &P
    ) -> Result<AngstromPoolConfigStore, String>
    where
        N: Network,
        P: Provider<N>
    {
        // offset of 6 bytes
        let value = provider
            .get_storage_at(angstrom_contract, U256::from(CONFIG_STORE_SLOT))
            .await
            .map_err(|e| format!("Error getting storage: {}", e))?;

        let value_bytes: [u8; 32] = value.to_be_bytes();
        tracing::debug!("storage slot of poolkey storage {:?}", value_bytes);
        let config_store_address =
            Address::from(<[u8; 20]>::try_from(&value_bytes[4..24]).unwrap());

        let code = provider
            .get_code_at(config_store_address)
            .block_id(block_id)
            .await
            .map_err(|e| format!("Error getting code: {}", e))?;

        tracing::debug!("bytecode: {:x}", code);

        AngstromPoolConfigStore::try_from(code.as_ref())
            .map_err(|e| format!("Failed to deserialize code into AngstromPoolConfigStore: {}", e))
    }

    pub fn length(&self) -> usize {
        self.entries.len()
    }

    pub fn remove_pair(&self, asset0: Address, asset1: Address) {
        let key = Self::derive_store_key(asset0, asset1);

        self.entries.remove(&key);
    }

    pub fn new_pool(&self, asset0: Address, asset1: Address, pool: AngPoolConfigEntry) {
        let key = Self::derive_store_key(asset0, asset1);

        self.entries.insert(key, pool);
    }

    pub fn derive_store_key(asset0: Address, asset1: Address) -> AngstromPoolPartialKey {
        let hash = keccak256((asset0, asset1).abi_encode());
        let mut store_key = [0u8; 27];
        store_key.copy_from_slice(&hash[5..32]);
        AngstromPoolPartialKey(store_key)
    }

    pub fn get_entry(&self, asset0: Address, asset1: Address) -> Option<AngPoolConfigEntry> {
        let store_key = Self::derive_store_key(asset0, asset1);
        self.entries.get(&store_key).map(|i| *i)
    }

    pub fn all_entries(&self) -> &DashMap<AngstromPoolPartialKey, AngPoolConfigEntry> {
        &self.entries
    }
}

impl TryFrom<&[u8]> for AngstromPoolConfigStore {
    type Error = String;

    fn try_from(value: &[u8]) -> Result<Self, Self::Error> {
        if value.first() != Some(&0) {
            return Err("Invalid encoded entries: must start with a safety byte of 0".to_string());
        }
        let adjusted_entries = &value[1..];
        if adjusted_entries.len() % POOL_CONFIG_STORE_ENTRY_SIZE != 0 {
            return Err(
                "Invalid encoded entries: incorrect length after removing safety byte".to_string()
            );
        }
        let entries = adjusted_entries
            .chunks(POOL_CONFIG_STORE_ENTRY_SIZE)
            .enumerate()
            .map(|(index, chunk)| {
                let pool_partial_key =
                    AngstromPoolPartialKey(<[u8; 27]>::try_from(&chunk[0..27]).unwrap());
                let tick_spacing = u16::from_be_bytes([chunk[27], chunk[28]]);
                let fee_in_e6 = u32::from_be_bytes([0, chunk[29], chunk[30], chunk[31]]);
                (
                    pool_partial_key,
                    AngPoolConfigEntry {
                        pool_partial_key,
                        tick_spacing,
                        fee_in_e6,
                        store_index: index
                    }
                )
            })
            .collect();

        Ok(AngstromPoolConfigStore { entries })
    }
}

#[derive(Default, Clone)]
pub struct UniswapAngstromRegistry {
    uniswap_pools:         UniswapPoolRegistry,
    angstrom_config_store: Arc<AngstromPoolConfigStore>
}

impl UniswapAngstromRegistry {
    pub fn new(
        uniswap_pools: UniswapPoolRegistry,
        angstrom_config_store: Arc<AngstromPoolConfigStore>
    ) -> Self {
        UniswapAngstromRegistry { uniswap_pools, angstrom_config_store }
    }

    pub fn get_uni_pool(&self, pool_id: &PoolId) -> Option<PoolKey> {
        self.uniswap_pools.get(pool_id).cloned()
    }

    pub fn get_ang_entry(&self, pool_id: &PoolId) -> Option<AngPoolConfigEntry> {
        let uni_entry = self.get_uni_pool(pool_id)?;
        self.angstrom_config_store
            .get_entry(uni_entry.currency0, uni_entry.currency1)
    }
}

#[cfg(test)]
mod test {
    use super::AngstromBundle;

    #[test]
    fn can_be_constructed() {
        let _result = AngstromBundle::new(vec![], vec![], vec![], vec![], vec![]);
    }

    #[test]
    fn decode_tob_angstrom_bundle() {
        let bundle: [u8; 376] = [
            0, 0, 136, 122, 185, 133, 215, 244, 70, 250, 54, 98, 245, 212, 171, 94, 242, 10, 107,
            160, 94, 237, 29, 0, 0, 0, 0, 0, 0, 0, 0, 0, 0, 0, 0, 0, 0, 0, 0, 0, 0, 0, 0, 0, 0, 0,
            0, 0, 0, 0, 0, 0, 0, 0, 0, 0, 0, 0, 0, 0, 0, 0, 0, 0, 0, 0, 0, 0, 0, 0, 0, 192, 42,
            170, 57, 178, 35, 254, 141, 10, 14, 92, 79, 39, 234, 217, 8, 60, 117, 108, 194, 0, 0,
            0, 0, 0, 0, 0, 0, 0, 0, 0, 237, 67, 85, 63, 95, 0, 0, 0, 0, 0, 0, 0, 0, 0, 0, 0, 0, 0,
            0, 0, 0, 0, 0, 0, 0, 0, 0, 0, 0, 0, 0, 0, 237, 67, 85, 63, 95, 0, 0, 38, 0, 0, 0, 1, 0,
            0, 0, 0, 0, 0, 0, 0, 0, 0, 0, 0, 0, 0, 0, 0, 0, 0, 0, 0, 0, 0, 0, 0, 0, 0, 0, 0, 0, 0,
            0, 0, 0, 1, 0, 0, 35, 2, 0, 0, 0, 0, 0, 0, 0, 0, 0, 0, 0, 0, 0, 237, 67, 85, 63, 95, 0,
            0, 0, 0, 0, 0, 0, 0, 0, 0, 0, 0, 0, 0, 0, 0, 0, 0, 152, 14, 0, 0, 0, 0, 0, 0, 0, 0, 0,
            0, 0, 0, 3, 183, 17, 221, 0, 0, 0, 0, 0, 0, 0, 0, 0, 0, 0, 237, 67, 85, 63, 95, 0, 0,
            0, 0, 0, 0, 0, 0, 0, 0, 0, 0, 0, 0, 0, 0, 0, 0, 0, 0, 0, 0, 0, 0, 0, 0, 0, 0, 0, 0, 0,
            0, 0, 0, 12, 193, 120, 139, 238, 5, 82, 51, 29, 109, 124, 113, 245, 142, 31, 6, 216,
            47, 227, 99, 27, 110, 150, 112, 234, 129, 56, 107, 225, 163, 117, 76, 121, 246, 253,
            249, 39, 68, 131, 150, 103, 127, 217, 176, 52, 185, 222, 70, 255, 251, 186, 8, 243,
            112, 12, 12, 247, 87, 89, 190, 161, 56, 9, 90, 204, 75, 252, 28, 228, 93, 15, 115, 133,
            106, 184, 0, 241, 21, 160, 212, 52, 123, 21, 16, 129, 0, 0, 0
        ];
        let slice = &mut bundle.as_slice();

        let mut bundle: AngstromBundle = pade::PadeDecode::pade_decode(slice, None).unwrap();
        println!("{bundle:?}");
        let tob = bundle.top_of_block_orders.remove(0);
        println!("{tob:?}");
    }

    #[test]
    fn decode_user_angstrom_bundle() {
        let bundle: [u8; 373] = [
            0, 0, 136, 57, 251, 60, 242, 199, 91, 76, 34, 70, 86, 22, 254, 22, 128, 255, 34, 164,
            166, 244, 51, 0, 0, 0, 0, 0, 0, 0, 0, 0, 0, 0, 0, 3, 204, 100, 109, 0, 0, 0, 0, 0, 0,
            0, 0, 0, 0, 0, 0, 0, 0, 0, 0, 0, 0, 0, 0, 0, 0, 0, 0, 0, 0, 0, 0, 3, 204, 100, 109,
            192, 42, 170, 57, 178, 35, 254, 141, 10, 14, 92, 79, 39, 234, 217, 8, 60, 117, 108,
            194, 0, 0, 0, 0, 0, 0, 0, 0, 0, 0, 1, 64, 15, 29, 48, 25, 0, 0, 0, 0, 0, 0, 0, 0, 0, 0,
            0, 0, 0, 0, 0, 0, 0, 0, 0, 0, 0, 0, 0, 0, 0, 0, 1, 64, 15, 29, 48, 25, 0, 0, 38, 0, 0,
            0, 1, 0, 0, 0, 0, 0, 0, 0, 0, 0, 0, 0, 0, 0, 0, 0, 0, 0, 0, 0, 0, 1, 16, 67, 96, 206,
            21, 193, 48, 0, 0, 0, 0, 0, 0, 0, 0, 0, 0, 0, 0, 0, 0, 184, 168, 0, 0, 0, 0, 0, 0, 0,
            0, 0, 0, 0, 0, 0, 0, 0, 0, 0, 0, 0, 0, 0, 0, 0, 0, 1, 16, 67, 96, 206, 21, 193, 48, 0,
            0, 0, 0, 0, 0, 0, 0, 0, 0, 0, 0, 0, 0, 0, 0, 0, 0, 0, 0, 0, 0, 0, 0, 0, 0, 0, 0, 0, 0,
            0, 0, 0, 0, 3, 204, 100, 109, 0, 0, 0, 0, 0, 0, 0, 0, 0, 0, 0, 0, 3, 204, 100, 109, 0,
            0, 0, 0, 0, 0, 0, 0, 0, 0, 0, 0, 3, 204, 100, 109, 0, 0, 0, 0, 0, 0, 0, 0, 0, 0, 0, 0,
            3, 204, 100, 109, 27, 173, 77, 129, 8, 3, 181, 255, 66, 55, 66, 206, 216, 73, 59, 189,
            66, 160, 50, 207, 190, 202, 63, 115, 71, 92, 14, 98, 123, 109, 168, 226, 241, 91, 144,
            45, 255, 160, 52, 65, 145, 173, 31, 90, 90, 206, 232, 240, 156, 123, 216, 158, 62, 155,
            36, 55, 255, 111, 67, 204, 109, 84, 52, 115, 11
        ];
        let slice = &mut bundle.as_slice();

        let mut bundle: AngstromBundle = pade::PadeDecode::pade_decode(slice, None).unwrap();
        println!("{bundle:?}");
        let user = bundle.user_orders.remove(0);
        println!("{user:?}");
    }
}<|MERGE_RESOLUTION|>--- conflicted
+++ resolved
@@ -2,7 +2,7 @@
     collections::{HashMap, HashSet},
     hash::Hash,
     ops::Deref,
-    sync::Arc
+    sync::Arc,
 };
 
 use alloy::{
@@ -10,7 +10,7 @@
     network::Network,
     primitives::{Address, B256, FixedBytes, U256, keccak256},
     providers::Provider,
-    sol_types::SolValue
+    sol_types::SolValue,
 };
 use alloy_primitives::I256;
 use base64::Engine;
@@ -23,28 +23,24 @@
     Asset, CONFIG_STORE_SLOT, POOL_CONFIG_STORE_ENTRY_SIZE, Pair,
     asset::builder::{AssetBuilder, AssetBuilderStage},
     rewards::PoolUpdate,
-    tob::ToBOutcome
+    tob::ToBOutcome,
 };
 use crate::{
     consensus::{PreProposal, Proposal},
     contract_bindings::angstrom::Angstrom::PoolKey,
-<<<<<<< HEAD
     contract_payloads::rewards::RewardsUpdate,
     matching::{
+        Ray,
         uniswap::{Direction, PoolPriceVec, PoolSnapshot, Quantity},
-        Ray
     },
-=======
-    matching::{Ray, uniswap::PoolSnapshot},
->>>>>>> 0286a559
     orders::{OrderFillState, OrderOutcome, PoolSolution},
     primitive::{PoolId, UniswapPoolRegistry},
     sol_bindings::{
         RawPoolOrder,
         grouped_orders::{GroupedVanillaOrder, OrderWithStorageData},
-        rpc_orders::TopOfBlockOrder as RpcTopOfBlockOrder
+        rpc_orders::TopOfBlockOrder as RpcTopOfBlockOrder,
     },
-    testnet::TestnetStateOverrides
+    testnet::TestnetStateOverrides,
 };
 
 mod order;
@@ -54,11 +50,11 @@
 
 #[derive(Debug, PadeEncode, PadeDecode)]
 pub struct AngstromBundle {
-    pub assets:              Vec<Asset>,
-    pub pairs:               Vec<Pair>,
-    pub pool_updates:        Vec<PoolUpdate>,
+    pub assets: Vec<Asset>,
+    pub pairs: Vec<Pair>,
+    pub pool_updates: Vec<PoolUpdate>,
     pub top_of_block_orders: Vec<TopOfBlockOrder>,
-    pub user_orders:         Vec<UserOrder>
+    pub user_orders: Vec<UserOrder>,
 }
 
 impl AngstromBundle {
@@ -103,8 +99,8 @@
                 // (t1)
                 (false, false) => price.quantity(
                     order.order_quantities.fetch_max_amount() + order.extra_fee_asset0,
-                    true
-                )
+                    true,
+                ),
             };
 
             tracing::info!(?token, from_address = ?address, qty, "Building user order override");
@@ -214,12 +210,12 @@
             .chain(
                 self.user_orders
                     .iter()
-                    .map(move |order| order.order_hash(&self.pairs, &self.assets, block_number))
+                    .map(move |order| order.order_hash(&self.pairs, &self.assets, block_number)),
             )
     }
 
     pub fn build_dummy_for_tob_gas(
-        user_order: &OrderWithStorageData<RpcTopOfBlockOrder>
+        user_order: &OrderWithStorageData<RpcTopOfBlockOrder>,
     ) -> eyre::Result<Self> {
         let mut top_of_block_orders = Vec::new();
         let pool_updates = Vec::new();
@@ -240,12 +236,8 @@
         let t0_idx = asset_builder.add_or_get_asset(t0) as u16;
         let t1_idx = asset_builder.add_or_get_asset(t1) as u16;
 
-        let pair = Pair {
-            index0:       t0_idx,
-            index1:       t1_idx,
-            store_index:  0,
-            price_1over0: U256::from(1)
-        };
+        let pair =
+            Pair { index0: t0_idx, index1: t1_idx, store_index: 0, price_1over0: U256::from(1) };
         pairs.push(pair);
 
         asset_builder.external_swap(
@@ -253,7 +245,7 @@
             user_order.token_in(),
             user_order.token_out(),
             user_order.quantity_in,
-            user_order.quantity_out
+            user_order.quantity_out,
         );
         // is bid = true, false
 
@@ -274,12 +266,12 @@
             pairs,
             pool_updates,
             top_of_block_orders,
-            user_orders
+            user_orders,
         ))
     }
 
     pub fn build_dummy_for_user_gas(
-        user_order: &OrderWithStorageData<GroupedVanillaOrder>
+        user_order: &OrderWithStorageData<GroupedVanillaOrder>,
     ) -> eyre::Result<Self> {
         // in order to properly build this. we will create a fake order with the
         // amount's flipped going the other way so we have a direct match and
@@ -307,25 +299,23 @@
             // hacky but works
             if pairs.is_empty() {
                 let pair = Pair {
-                    index0:       t0_idx,
-                    index1:       t1_idx,
-                    store_index:  0,
-                    price_1over0: user_order.limit_price()
+                    index0: t0_idx,
+                    index1: t1_idx,
+                    store_index: 0,
+                    price_1over0: user_order.limit_price(),
                 };
                 pairs.push(pair);
             }
 
             let pair_idx = pairs.len() - 1;
 
-            let outcome = OrderOutcome {
-                id:      user_order.order_id,
-                outcome: OrderFillState::CompleteFill
-            };
+            let outcome =
+                OrderOutcome { id: user_order.order_id, outcome: OrderFillState::CompleteFill };
             // Get our list of user orders, if we have any
             user_orders.push(UserOrder::from_internal_order_max_gas(
                 user_order,
                 &outcome,
-                pair_idx as u16
+                pair_idx as u16,
             ));
         }
 
@@ -334,7 +324,7 @@
             pairs,
             pool_updates,
             top_of_block_orders,
-            user_orders
+            user_orders,
         ))
     }
 
@@ -344,7 +334,7 @@
     pub fn for_gas_finalization(
         limit: Vec<OrderWithStorageData<GroupedVanillaOrder>>,
         solutions: Vec<PoolSolution>,
-        pools: &HashMap<PoolId, (Address, Address, PoolSnapshot, u16)>
+        pools: &HashMap<PoolId, (Address, Address, PoolSnapshot, u16)>,
     ) -> eyre::Result<Self> {
         let mut top_of_block_orders = Vec::new();
         let mut pool_updates = Vec::new();
@@ -354,7 +344,7 @@
 
         let orders_by_pool: HashMap<
             alloy_primitives::FixedBytes<32>,
-            HashSet<OrderWithStorageData<GroupedVanillaOrder>>
+            HashSet<OrderWithStorageData<GroupedVanillaOrder>>,
         > = limit.iter().fold(HashMap::new(), |mut acc, x| {
             acc.entry(x.pool_id).or_default().insert(x.clone());
             acc
@@ -387,7 +377,7 @@
                 *t0,
                 *t1,
                 *store_index,
-                None
+                None,
             )?;
         }
         Ok(Self::new(
@@ -395,16 +385,16 @@
             pairs,
             pool_updates,
             top_of_block_orders,
-            user_orders
+            user_orders,
         ))
     }
 
     fn fetch_total_orders_and_gas_delegated_to_orders(
         orders_by_pool: &HashMap<
             FixedBytes<32>,
-            HashSet<OrderWithStorageData<GroupedVanillaOrder>>
+            HashSet<OrderWithStorageData<GroupedVanillaOrder>>,
         >,
-        solutions: &[PoolSolution]
+        solutions: &[PoolSolution],
     ) -> (u64, u64) {
         solutions
             .iter()
@@ -416,7 +406,7 @@
                 order_list.sort_by(|a, b| match (a.is_bid, b.is_bid) {
                     (true, true) => b.priority_data.cmp(&a.priority_data),
                     (false, false) => a.priority_data.cmp(&b.priority_data),
-                    (..) => b.is_bid.cmp(&a.is_bid)
+                    (..) => b.is_bid.cmp(&a.is_bid),
                 });
                 let mut cnt = 0;
                 let mut total_gas = 0;
@@ -450,7 +440,7 @@
         user_orders: &mut Vec<UserOrder>,
         orders_by_pool: &HashMap<
             FixedBytes<32>,
-            HashSet<OrderWithStorageData<GroupedVanillaOrder>>
+            HashSet<OrderWithStorageData<GroupedVanillaOrder>>,
         >,
         top_of_block_orders: &mut Vec<TopOfBlockOrder>,
         pool_updates: &mut Vec<PoolUpdate>,
@@ -459,7 +449,7 @@
         t0: Address,
         t1: Address,
         store_index: u16,
-        shared_gas: Option<U256>
+        shared_gas: Option<U256>,
     ) -> eyre::Result<()> {
         // Dump the solution
         let json = serde_json::to_string(&(
@@ -469,7 +459,7 @@
             t0,
             t1,
             store_index,
-            shared_gas
+            shared_gas,
         ))
         .unwrap();
         let b64_output = base64::prelude::BASE64_STANDARD.encode(json.as_bytes());
@@ -518,7 +508,7 @@
             .unwrap_or_default();
         let net_swap_t0 = match (amm_swap_t0, tob_swap_t0) {
             (Some(a), Some(t)) => Some(a + t),
-            (any_a, any_t) => any_a.or(any_t)
+            (any_a, any_t) => any_a.or(any_t),
         };
         let merged_amm_swap = net_swap_t0.map(|s| {
             let net_direction =
@@ -553,14 +543,14 @@
             asset_in_index as usize,
             asset_out_index as usize,
             quantity_in,
-            quantity_out
+            quantity_out,
         );
         // Account for our reward
         asset_builder.allocate(AssetBuilderStage::Reward, t0, tob_outcome.total_reward);
         let rewards_update = tob_outcome.rewards_update_range(
             tob_outcome.start_tick,
             tob_outcome.end_tick,
-            snapshot
+            snapshot,
         );
         tracing::info!(?tob_outcome.tribute);
         // Account for our tribute
@@ -571,14 +561,14 @@
             zero_for_one: false,
             pair_index: pair_idx as u16,
             swap_in_quantity: 0,
-            rewards_update
+            rewards_update,
         });
         // Push the actual swap with no reward
         pool_updates.push(PoolUpdate {
             zero_for_one,
             pair_index: pair_idx as u16,
             swap_in_quantity: quantity_in,
-            rewards_update: RewardsUpdate::empty()
+            rewards_update: RewardsUpdate::empty(),
         });
 
         // Add the ToB order to our tob order list - This is currently converting
@@ -590,21 +580,21 @@
                 tob.asset_in,
                 tob.asset_out,
                 tob.quantity_in,
-                tob.quantity_out
+                tob.quantity_out,
             );
             let contract_tob = if let Some(g) = shared_gas {
                 let order = TopOfBlockOrder::of(tob, g, pair_idx as u16)?;
                 asset_builder.add_gas_fee(
                     AssetBuilderStage::TopOfBlock,
                     t0,
-                    order.gas_used_asset_0
+                    order.gas_used_asset_0,
                 );
                 order
             } else {
                 asset_builder.add_gas_fee(
                     AssetBuilderStage::TopOfBlock,
                     t0,
-                    tob.priority_data.gas.to()
+                    tob.priority_data.gas.to(),
                 );
                 TopOfBlockOrder::of_max_gas(tob, pair_idx as u16)
             };
@@ -621,7 +611,7 @@
         order_list.sort_by(|a, b| match (a.is_bid, b.is_bid) {
             (true, true) => a.priority_data.cmp(&b.priority_data),
             (false, false) => a.priority_data.cmp(&b.priority_data),
-            (..) => b.is_bid.cmp(&a.is_bid)
+            (..) => b.is_bid.cmp(&a.is_bid),
         });
 
         let mut map: HashMap<Address, i128> = HashMap::new();
@@ -650,7 +640,7 @@
                     fill_amount,
                     // am out - round down because we'll always try to give you less
                     inverse_ray_ucp.quantity(fill_amount, false)
-                        - order.priority_data.gas.to::<u128>()
+                        - order.priority_data.gas.to::<u128>(),
                 ),
                 // fill amount is the exact amount of T0 being output for a T1 input
                 (true, false) => {
@@ -660,9 +650,9 @@
                         // true),
                         inverse_ray_ucp.inverse_quantity(
                             fill_amount + order.priority_data.gas.to::<u128>(),
-                            true
+                            true,
                         ),
-                        fill_amount
+                        fill_amount,
                     )
                 }
                 // fill amount is the exact amount of T0 being input for a T1 output
@@ -670,7 +660,7 @@
                     // Round down because we'll always try to give you less
                     (
                         fill_amount,
-                        ray_ucp.quantity(fill_amount - order.priority_data.gas.to::<u128>(), false)
+                        ray_ucp.quantity(fill_amount - order.priority_data.gas.to::<u128>(), false),
                     )
                 }
                 // fill amount is the exact amount of T1 expected out for a given T0 input
@@ -678,8 +668,8 @@
                     // Round up because we'll always ask you to pay more
                     ray_ucp.inverse_quantity(fill_amount, true)
                         + order.priority_data.gas.to::<u128>(),
-                    fill_amount
-                )
+                    fill_amount,
+                ),
             };
             *map.entry(order.token_in()).or_default() += quantity_in.to_i128().unwrap();
             *map.entry(order.token_out()).or_default() -= quantity_out.to_i128().unwrap();
@@ -691,7 +681,7 @@
                 order.token_in(),
                 order.token_out(),
                 quantity_in,
-                quantity_out
+                quantity_out,
             );
             let user_order = if let Some(g) = shared_gas {
                 UserOrder::from_internal_order(order, outcome, g, pair_idx as u16)?
@@ -709,7 +699,7 @@
     pub fn from_proposal(
         proposal: &Proposal,
         gas_details: BundleGasDetails,
-        pools: &HashMap<PoolId, (Address, Address, PoolSnapshot, u16)>
+        pools: &HashMap<PoolId, (Address, Address, PoolSnapshot, u16)>,
     ) -> eyre::Result<Self> {
         trace!("Starting from_proposal");
         let mut top_of_block_orders = Vec::new();
@@ -725,7 +715,7 @@
         // fetch the accumulated amount of gas delegated to the users
         let (total_swaps, total_gas) = Self::fetch_total_orders_and_gas_delegated_to_orders(
             &orders_by_pool,
-            &proposal.solutions
+            &proposal.solutions,
         );
         // this should never underflow. if it does. means that there is underlying
         // problem with the gas delegation module
@@ -754,12 +744,12 @@
             let conversion_rate_to_token0 =
                 gas_details.token_price_per_wei.get(&(*t0, *t1)).expect(
                     "don't have price for a critical pair. should be unreachable since no orders \
-                     would get validated. this would always be skipped"
+                     would get validated. this would always be skipped",
                 );
 
             // calculate the shared amount of gas in token 0 to share over this pool
             let shared_gas = Some(
-                (*conversion_rate_to_token0 * U256::from(shared_gas_in_wei)).scale_out_of_ray()
+                (*conversion_rate_to_token0 * U256::from(shared_gas_in_wei)).scale_out_of_ray(),
             );
 
             // Call our processing function with a fixed amount of shared gas
@@ -775,7 +765,7 @@
                 *t0,
                 *t1,
                 *store_index,
-                shared_gas
+                shared_gas,
             )?;
         }
         Ok(Self::new(
@@ -783,7 +773,7 @@
             pairs,
             pool_updates,
             top_of_block_orders,
-            user_orders
+            user_orders,
         ))
     }
 }
@@ -794,13 +784,13 @@
     /// gas
     token_price_per_wei: HashMap<(Address, Address), Ray>,
     /// total gas to execute the bundle on angstrom
-    total_gas_cost_wei:  u64
+    total_gas_cost_wei: u64,
 }
 
 impl BundleGasDetails {
     pub fn new(
         token_price_per_wei: HashMap<(Address, Address), Ray>,
-        total_gas_cost_wei: u64
+        total_gas_cost_wei: u64,
     ) -> Self {
         Self { token_price_per_wei, total_gas_cost_wei }
     }
@@ -812,7 +802,7 @@
         pairs: Vec<Pair>,
         pool_updates: Vec<PoolUpdate>,
         top_of_block_orders: Vec<TopOfBlockOrder>,
-        user_orders: Vec<UserOrder>
+        user_orders: Vec<UserOrder>,
     ) -> Self {
         Self { assets, pairs, pool_updates, top_of_block_orders, user_orders }
     }
@@ -832,25 +822,25 @@
 #[derive(Debug, Copy, Clone)]
 pub struct AngPoolConfigEntry {
     pub pool_partial_key: AngstromPoolPartialKey,
-    pub tick_spacing:     u16,
-    pub fee_in_e6:        u32,
-    pub store_index:      usize
+    pub tick_spacing: u16,
+    pub fee_in_e6: u32,
+    pub store_index: usize,
 }
 
 #[derive(Debug, Default, Clone)]
 pub struct AngstromPoolConfigStore {
-    entries: DashMap<AngstromPoolPartialKey, AngPoolConfigEntry>
+    entries: DashMap<AngstromPoolPartialKey, AngPoolConfigEntry>,
 }
 
 impl AngstromPoolConfigStore {
     pub async fn load_from_chain<N, P>(
         angstrom_contract: Address,
         block_id: BlockId,
-        provider: &P
+        provider: &P,
     ) -> Result<AngstromPoolConfigStore, String>
     where
         N: Network,
-        P: Provider<N>
+        P: Provider<N>,
     {
         // offset of 6 bytes
         let value = provider
@@ -935,8 +925,8 @@
                         pool_partial_key,
                         tick_spacing,
                         fee_in_e6,
-                        store_index: index
-                    }
+                        store_index: index,
+                    },
                 )
             })
             .collect();
@@ -947,14 +937,14 @@
 
 #[derive(Default, Clone)]
 pub struct UniswapAngstromRegistry {
-    uniswap_pools:         UniswapPoolRegistry,
-    angstrom_config_store: Arc<AngstromPoolConfigStore>
+    uniswap_pools: UniswapPoolRegistry,
+    angstrom_config_store: Arc<AngstromPoolConfigStore>,
 }
 
 impl UniswapAngstromRegistry {
     pub fn new(
         uniswap_pools: UniswapPoolRegistry,
-        angstrom_config_store: Arc<AngstromPoolConfigStore>
+        angstrom_config_store: Arc<AngstromPoolConfigStore>,
     ) -> Self {
         UniswapAngstromRegistry { uniswap_pools, angstrom_config_store }
     }
@@ -997,7 +987,7 @@
             47, 227, 99, 27, 110, 150, 112, 234, 129, 56, 107, 225, 163, 117, 76, 121, 246, 253,
             249, 39, 68, 131, 150, 103, 127, 217, 176, 52, 185, 222, 70, 255, 251, 186, 8, 243,
             112, 12, 12, 247, 87, 89, 190, 161, 56, 9, 90, 204, 75, 252, 28, 228, 93, 15, 115, 133,
-            106, 184, 0, 241, 21, 160, 212, 52, 123, 21, 16, 129, 0, 0, 0
+            106, 184, 0, 241, 21, 160, 212, 52, 123, 21, 16, 129, 0, 0, 0,
         ];
         let slice = &mut bundle.as_slice();
 
@@ -1025,7 +1015,7 @@
             3, 204, 100, 109, 27, 173, 77, 129, 8, 3, 181, 255, 66, 55, 66, 206, 216, 73, 59, 189,
             66, 160, 50, 207, 190, 202, 63, 115, 71, 92, 14, 98, 123, 109, 168, 226, 241, 91, 144,
             45, 255, 160, 52, 65, 145, 173, 31, 90, 90, 206, 232, 240, 156, 123, 216, 158, 62, 155,
-            36, 55, 255, 111, 67, 204, 109, 84, 52, 115, 11
+            36, 55, 255, 111, 67, 204, 109, 84, 52, 115, 11,
         ];
         let slice = &mut bundle.as_slice();
 
