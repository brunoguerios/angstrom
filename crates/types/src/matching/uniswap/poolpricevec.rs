use std::{cmp::Ordering, collections::HashMap, ops::Neg};

use alloy::primitives::{Uint, I256, U256};
use eyre::{eyre, Context};
use uniswap_v3_math::{
    sqrt_price_math::{
        _get_amount_0_delta, _get_amount_1_delta, get_next_sqrt_price_from_input,
        get_next_sqrt_price_from_output
    },
    swap_math::compute_swap_step
};

use super::{poolprice::PoolPrice, Direction, LiqRangeRef, Quantity, Tick};
use crate::{
    matching::{math::low_to_high, Ray, SqrtPriceX96},
    orders::OrderPrice
};

#[derive(Clone, Debug)]
pub struct SwapStep<'a> {
    start_price: SqrtPriceX96,
    end_price:   SqrtPriceX96,
    d_t0:        u128,
    d_t1:        u128,
    liq_range:   LiqRangeRef<'a>
}

impl<'a> SwapStep<'a> {
    /// Create a SwapStep that covers the portion of the liquidity range
    /// contained within the bounds of the two prices given.  If the
    /// liquidity range is completely contained within the interval `[start,
    /// end)` then the generated SwapStep will cover the entire liquidity
    /// range.
    pub fn for_range(
        start: &PoolPrice<'a>,
        end: &PoolPrice<'a>,
        liq_range: &LiqRangeRef<'a>
    ) -> eyre::Result<Self> {
        Self::for_price_range(&start.price, &end.price, liq_range)
    }

    /// Create a SwapStep that covers the portion of the liquidity range
    /// contained within the bounds of the two prices given.  If the
    /// liquidity range is completely contained within the interval `[start,
    /// end)` then the generated SwapStep will cover the entire liquidity
    /// range.
    ///
    /// This method uses raw prices instead of PoolPrice references
    pub fn for_price_range(
        start: &SqrtPriceX96,
        end: &SqrtPriceX96,
        liq_range: &LiqRangeRef<'a>
    ) -> eyre::Result<Self> {
        // Sort our incoming prices into the low and high price
        let (low, high) = low_to_high(start, end);
        let low_tick = low.to_tick()?;
        let high_tick = high.to_tick()?;

        // Make sure both of our price ticks are within bounds, otherwise return an
        // error
        if low_tick >= liq_range.upper_tick || high_tick < liq_range.lower_tick {
            return Err(eyre!("Ticks out of bounds, unable to construct step"))
        }

        let bounded_low = if low_tick >= liq_range.lower_tick {
            *low
        } else {
            SqrtPriceX96::at_tick(liq_range.lower_tick)?
        };

        let bounded_high = if high_tick < liq_range.upper_tick {
            *high
        } else {
            SqrtPriceX96::at_tick(liq_range.upper_tick)?
        };

        if start > end {
            // If the price is decreasing go from high price to low price
            Self::compute_info(bounded_high, bounded_low, *liq_range)
        } else {
            // If the price is increasing go from low price to high price
            Self::compute_info(bounded_low, bounded_high, *liq_range)
        }
    }

    /// Creates a SwapStep that goes from the price given to the edge of the
    /// liquidity range that the price is associated with in the given Direction
    pub fn to_bound(start: PoolPrice<'a>, direction: Direction) -> eyre::Result<Self> {
        let end = start.liq_range.clone().end_price(direction);
        Self::from_prices(start, end)
    }

    /// Creates a SwapStep that covers the entirety of the provided liquidity
    /// range
    pub fn whole_range(range: LiqRangeRef<'a>, direction: Direction) -> eyre::Result<Self> {
        let start = range.start_price(direction);
        let end = range.end_price(direction);
        Self::from_prices(start, end)
    }

    /// Creates a SwapStep that covers the range between two prices, provided
    /// those prices are both within the same liquidity range
    pub fn from_prices(start: PoolPrice<'a>, end: PoolPrice<'a>) -> eyre::Result<Self> {
        if start.liq_range != end.liq_range {
            return Err(eyre!(
                "A SwapStep can only cover one liquidity range, provided prices are from \
                 different ranges"
            ));
        }
        Self::compute_info(start.price, end.price, start.liq_range)
    }

    /// Internal method for computing swap step details
    fn compute_info(
        start_price: SqrtPriceX96,
        end_price: SqrtPriceX96,
        liq_range: LiqRangeRef<'a>
    ) -> eyre::Result<Self> {
        // Make sure our prices are in the appropriate range.
        let (low_price, high_price) = low_to_high(&start_price, &end_price);
        // Low price is valid if it's within our liquidity range
        let low_price_valid = liq_range.price_in_range(*low_price);
        // High price is valid if it's either within our liquidity range or at the very
        // top of the liquidity range
        let high_price_valid = liq_range.price_in_range(*high_price)
            || *high_price == SqrtPriceX96::at_tick(liq_range.upper_tick).unwrap();
        if !(low_price_valid && high_price_valid) {
            return Err(eyre!("Price outside liquidity range"))
        }

        let liquidity = liq_range.liquidity;
        let (round_0, round_1) = match Direction::from_prices(start_price, end_price) {
            Direction::BuyingT0 => (false, true),
            Direction::SellingT0 => (true, false)
        };
        let sqrt_ratio_a_x_96 = start_price.into();
        let sqrt_ratio_b_x_96 = end_price.into();
        let d_t0 = _get_amount_0_delta(sqrt_ratio_a_x_96, sqrt_ratio_b_x_96, liquidity, round_0)
            .unwrap_or(Uint::from(0))
            .to();
        let d_t1 = _get_amount_1_delta(sqrt_ratio_a_x_96, sqrt_ratio_b_x_96, liquidity, round_1)
            .unwrap_or(Uint::from(0))
            .to();
        Ok(Self { start_price, end_price, d_t0, d_t1, liq_range })
    }

    pub fn start_price(&self) -> SqrtPriceX96 {
        self.start_price
    }

    pub fn end_price(&self) -> SqrtPriceX96 {
        self.end_price
    }

    /// Find the average settling price for this step, if the step is "empty"
    /// (no t0 or t1 was moved) we'll return None
    pub fn avg_price(&self) -> Option<Ray> {
        if self.empty() {
            None
        } else {
            Some(Ray::calc_price(U256::from(self.d_t0), U256::from(self.d_t1)))
        }
    }

    pub fn liquidity(&self) -> u128 {
        self.liq_range.liquidity
    }

    pub fn input(&self) -> u128 {
        if self.end_price > self.start_price {
            self.d_t1
        } else {
            self.d_t0
        }
    }

    pub fn output(&self) -> u128 {
        if self.end_price > self.start_price {
            self.d_t0
        } else {
            self.d_t1
        }
    }

    /// An empty step has no motion in t0 or t1, but is sometimes present to
    /// make sure we record a price that started precisely on a tick boundary
    pub fn empty(&self) -> bool {
        self.d_t0 == 0 || self.d_t1 == 0
    }
}

#[derive(Debug)]
pub struct DonationResult {
    /// HashMap from liquidity range bounds `(lower_tick, upper_tick)` to
    /// donation quantity in T0
    pub tick_donations: HashMap<(Tick, Tick), u128>,
    pub final_price:    SqrtPriceX96,
    /// Total amount of donation in T0
    pub total_donated:  u128,
    /// Total amount of "tribute" taken by Angstrom in T0
    pub tribute:        u128
}

#[derive(Clone, Debug)]
pub struct PoolPriceVec<'a> {
    pub start_bound: PoolPrice<'a>,
    pub end_bound:   PoolPrice<'a>,
    pub d_t0:        u128,
    pub d_t1:        u128,
    pub steps:       Option<Vec<SwapStep<'a>>>
}

impl<'a> PoolPriceVec<'a> {
    /// Create a new PoolPriceVec from a start and end price with minimal
    /// checks.  The liquidity used will be the liquidity available at the
    /// `start_bound`.  This should be used in quick-and-dirty situations
    /// when we know that we're building a short-range PoolPriceVec that exists
    /// within a single liquidity position
    pub fn new(start_bound: PoolPrice<'a>, end_bound: PoolPrice<'a>) -> Self {
        let (d_t0, d_t1) =
            Self::delta_to_price(start_bound.price, end_bound.price, start_bound.liquidity());
        Self { start_bound, end_bound, d_t0, d_t1, steps: None }
    }

    pub fn input(&self) -> u128 {
        if self.end_bound.price > self.start_bound.price {
            self.d_t1
        } else {
            self.d_t0
        }
    }

    pub fn output(&self) -> u128 {
        if self.end_bound.price > self.start_bound.price {
            self.d_t0
        } else {
            self.d_t1
        }
    }

    pub fn steps(&self) -> Option<&Vec<SwapStep>> {
        self.steps.as_ref()
    }

    /// Create a new PoolPriceVec from a start and end price with full safety
    /// checks and with the ability to span liquidity boundaries.
    pub fn from_price_range(start: PoolPrice<'a>, end: PoolPrice<'a>) -> eyre::Result<Self> {
        // If the two prices aren't from the same pool, we should error
        if !std::ptr::eq(start.liq_range.pool_snap, end.liq_range.pool_snap) {
            return Err(eyre!("Cannot create a price range from prices not in the same pool"));
        }

        let steps: Vec<SwapStep> = start
            .liq_range
            .pool_snap
            .ranges_for_ticks(start.tick, end.tick)?
            .iter()
            .map(|liq_range| SwapStep::for_range(&start, &end, liq_range))
            .collect::<eyre::Result<Vec<SwapStep>>>()?;

        Self::from_steps(start, end, steps)
    }

    pub fn to_price_bound(start: PoolPrice<'a>, end: SqrtPriceX96) -> eyre::Result<Self> {
        let end_tick = end.to_tick()?;
        let steps = start
            .liq_range
            .pool_snap
            .ranges_for_ticks(start.tick, end_tick)?
            .iter()
            .map(|liq_range| {
                let (start, end) = low_to_high(&start.price, &end);
                SwapStep::for_price_range(start, end, liq_range)
            })
            .collect::<eyre::Result<Vec<SwapStep>>>()?;
        let end = if let Some(l) = steps.last() {
            let tick = l.end_price.to_tick()?;
            PoolPrice { liq_range: l.liq_range, price: l.end_price, tick }
        } else {
            return Err(eyre!("Unable to find actual end price"))
        };
        Self::from_steps(start, end, steps)
    }

    pub fn to_upper(start: PoolPrice<'a>) -> eyre::Result<Self> {
        let end = if let Some(range) = start
            .liq_range
            .pool_snap
            .get_range_for_tick(start.liq_range.upper_tick)
        {
            range.start_price(Direction::BuyingT0)
        } else {
            start.liq_range.end_price(Direction::BuyingT0)
        };
        let steps = vec![SwapStep::to_bound(start.clone(), Direction::BuyingT0)?];
        Self::from_steps(start, end, steps)
    }

    fn from_steps(
        start: PoolPrice<'a>,
        end: PoolPrice<'a>,
        steps: Vec<SwapStep<'a>>
    ) -> eyre::Result<Self> {
        let (d_t0, d_t1) = steps.iter().fold((0_u128, 0_u128), |(t0, t1), step| {
            (t0.saturating_add(step.d_t0), t1.saturating_add(step.d_t1))
        });
        Ok(Self { start_bound: start, end_bound: end, d_t0, d_t1, steps: Some(steps) })
    }

    pub fn from_swap(
        start: PoolPrice<'a>,
        direction: Direction,
        quantity: Quantity
    ) -> eyre::Result<Self> {
        let fee_pips = 0;
        let mut total_in = U256::ZERO;
        let mut total_out = U256::ZERO;
        let mut current_price = start.price;
        let mut current_liq_range: Option<_> = Some(start.liquidity_range());
        let mut left_to_swap = quantity.magnitude();

        let mut steps: Vec<SwapStep> = Vec::new();

        let is_swap_input = direction.is_input(&quantity);

        while left_to_swap > 0 {
            // Update our current liquidiy range
            let liq_range =
                current_liq_range.ok_or_else(|| eyre!("Unable to find next liquidity range"))?;
            // Compute our swap towards the appropriate end of our current liquidity bound
            let target_tick = liq_range.end_tick(direction);
            let target_price = SqrtPriceX96::at_tick(target_tick)?;
            // If our target price is equal to our current price, we're precisely at the
            // "bottom" of a liquidity range and we can skip this computation as
            // it will be a null step - but we're going to add the null step anyways for
            // donation purposes
            if target_price == current_price {
                steps.push(SwapStep {
                    start_price: current_price,
                    end_price: target_price,
                    d_t0: 0,
                    d_t1: 0,
                    liq_range
                });
                current_liq_range = liq_range.next(direction);
                continue;
            }

            let amount_remaining = if is_swap_input {
                // Exact in is calculated with a positive quantity
                I256::unchecked_from(left_to_swap)
            } else {
                // Exact out is calculated with a negative quantity
                I256::unchecked_from(left_to_swap).neg()
            };

            // Now we can compute our step
            let (fin_price, amount_in, amount_out, amount_fee) = compute_swap_step(
                current_price.into(),
                target_price.into(),
                liq_range.liquidity(),
                amount_remaining,
                fee_pips
            )
            .wrap_err_with(|| {
                format!(
                    "Unable to compute swap step from tick {:?} to {}",
                    current_price.to_tick(),
                    target_tick
                )
            })?;

            // See how much output we have yet to go
            if is_swap_input {
                // If our left_to_swap is the input, we want to subtract the amount in that was
                // allocated and the fee
                left_to_swap = left_to_swap.saturating_sub(amount_in.saturating_to());
                left_to_swap = left_to_swap.saturating_sub(amount_fee.saturating_to());
            } else {
                // If our left_to_swap is the output, we want to subtract the amount out that
                // was allocated
                left_to_swap = left_to_swap.saturating_sub(amount_out.saturating_to());
            }

            // Add the amount in and fee to our cost
            total_in += amount_in;
            total_in += amount_fee;
            // Add the amount out to our output
            total_out += amount_out;

            // Based on our direction, sort out what our token0 and token1 are
            let (d_t0, d_t1) = direction.sort_tokens(amount_in.to(), amount_out.to());

            // Push this step onto our list of swap steps
            steps.push(SwapStep {
                start_price: current_price,
                end_price: SqrtPriceX96::from(fin_price),
                d_t0,
                d_t1,
                liq_range
            });
            // (avg_price, end_price, amount_out, liq_range));

            // If we're going to be continuing, move on to the next liquidity range
            current_liq_range = liq_range.next(direction);
            current_price = SqrtPriceX96::from(fin_price);
        }

        let (d_t0, d_t1) = direction.sort_tokens(total_in.to(), total_out.to());
        let end_bound = start.liq_range.pool_snap.at_price(current_price)?;
        Ok(Self { start_bound: start, end_bound, d_t0, d_t1, steps: Some(steps) })
    }

    /// Builds a DonationResult based on the goal of making sure that the net
    /// price for all sections of this swap is as close to the final price as
    /// possible.  All donations are T0.
    pub fn t0_donation_to_end_price(&self, total_donation: u128) -> DonationResult {
        tracing::trace!(total_donation, "Performing donation to end price");
        // If we have no steps we can just short-circuit this whole thing and take the
        // whole donation as tribute
        let Some(steps) = self.steps.as_ref() else {
            return DonationResult {
                tick_donations: HashMap::new(),
                final_price:    self.end_bound.price,
                total_donated:  0,
                tribute:        total_donation
            };
        };

        let mut remaining_donation = total_donation;
        let price_dropping = self.start_bound.price > self.end_bound.price;
        // The price will drop if we are adding T0 to the pool to get T1 out.  In these
        // cases we should round up.  If the price is increasing, we're atting T1 to the
        // pool to get T0 out and we should round down
        let round_up = price_dropping;

        let mut current_blob: Option<(u128, u128)> = None;

        let steps_iter = steps.iter().filter(|s| !s.empty());

        for step in steps_iter {
            // If our current blob is empty, we can just insert the current step's stats
            // into it
            let Some((c_t0, c_t1)) = &mut current_blob else {
                current_blob = Some((step.d_t0, step.d_t1));
                continue;
            };

            // Find the average price of our current step and get our existing blob to
            // that price
            let target_price = step.avg_price().unwrap();
<<<<<<< HEAD
            let target_t0 = target_price.inverse_quantity(*c_t1, price_dropping);
=======
            let target_t0 = target_price.inverse_quantity(*c_t1, round_up);
>>>>>>> 2dd0cf98
            // The step cost is the difference between the amount of t0 we actually moved
            // and the amount we should have moved to be at this step's average price
            let step_cost = c_t0.abs_diff(target_t0);

            // If the move costs as much or less than what we have to spend, we've completed
            // this step and can merge blobs
            tracing::info!(?remaining_donation, ?step_cost);
            let step_complete = remaining_donation >= step_cost && remaining_donation != 0;

            let increment = std::cmp::min(remaining_donation, step_cost);
            if price_dropping {
                // If the price T1/T0 is dropping, we're going to be giving our LPs MORE T0 in
                // exchange for the T1 they pay us
                *c_t0 += increment;
            } else {
                // If the price T1/T0 is increasing, we're going to be refunding T0 to the LPs,
                // meaning they have effectively given us LESS T0 for the T1 we paid them
                *c_t0 = c_t0.saturating_sub(increment)
            }
            remaining_donation -= increment;

            if step_complete {
                // If we had enough reward to complete this step, we continue and merge this
                // step into the blob
                *c_t0 += step.d_t0;
                *c_t1 += step.d_t1;
            } else {
                // If we didn't have enough reward to complete this step, we're done
                break;
            }
        }

        // If we have a blob and we have any donation left, we do one last cycle to try
        // to get up to our final price
        if let Some((c_t0, c_t1)) = current_blob.as_mut() {
            if remaining_donation > 0 {
                let target_price = self.end_bound.as_ray();
<<<<<<< HEAD
                let target_t0 = target_price.inverse_quantity(*c_t1, price_dropping);
=======
                let target_t0 = target_price.inverse_quantity(*c_t1, round_up);
>>>>>>> 2dd0cf98
                // The step cost is the difference between the amount of t0 we actually moved
                // and the amount we should have moved to be at this step's average price
                let step_cost = c_t0.abs_diff(target_t0);

                let increment = std::cmp::min(remaining_donation, step_cost);
                if price_dropping {
                    *c_t0 += increment;
                } else {
                    *c_t0 = c_t0.saturating_sub(increment)
                }
            }
        }
        let filled_price =
            current_blob.map(|(t0, t1)| Ray::calc_price_generic(t0, t1, price_dropping));
        tracing::info!(?filled_price);

        // We've now found our filled price, we can allocate our reward to each tick
        // based on how much it costs to bring them to that price.
        let mut total_donated = 0_u128;
        let tick_donations: HashMap<(Tick, Tick), u128> = steps
            .iter()
            .map(|step| {
                let reward = if let Some(f) = filled_price {
                    // T1 is constant, so we need to know how much t0 we need
                    let target_t0 = f.inverse_quantity(step.d_t1, price_dropping);
                    if price_dropping {
                        // If the filled_price should be lower than our current price, then our
                        // target T0 is MORE than we have in this step
                        target_t0.saturating_sub(step.d_t0)
                    } else {
                        // If the filled_price should be higher than our current price, then our
                        // target T0 is LESS than we have in this step
                        step.d_t0.saturating_sub(target_t0)
                    }
                } else {
                    0
                };
                total_donated += reward;
                // We always donate to the lower tick of our liquidity range as that is the
                // appropriate initialized tick to target
                ((step.liq_range.lower_tick(), step.liq_range.upper_tick()), reward)
            })
            .collect();
        let tribute = total_donation.saturating_sub(total_donated);

        DonationResult {
            tick_donations,
            final_price: self.end_bound.as_sqrtpricex96(),
            total_donated,
            tribute
        }
    }

    // Seems to be unused
    pub fn to_price(&self, target: SqrtPriceX96) -> Option<Self> {
        let (start_in_bounds, end_in_bounds) = if self.is_buy() {
            (Ordering::Greater, Ordering::Less)
        } else {
            (Ordering::Less, Ordering::Greater)
        };
        if self.start_bound.price.cmp(&target) == start_in_bounds {
            if self.end_bound.price.cmp(&target) == end_in_bounds {
                // If the target price is between the start and end bounds, make a subvec
                let new_upper = self.start_bound.liq_range.pool_snap.at_price(target).ok()?;
                Some(Self::new(self.start_bound.clone(), new_upper))
            } else {
                // If the target price is beyond the end bound in the appropriate direction,
                // return a copy of this existing vector
                Some(self.clone())
            }
        } else {
            // If the target price is equal to or beyond the start price in an inappropriate
            // direction, there is no vector to be made
            None
        }
    }

    /// A very raw delta to a specific price presuming the liquidity is constant
    /// for the duration of the swap
    fn delta_to_price(
        start_price: SqrtPriceX96,
        end_price: SqrtPriceX96,
        liquidity: u128
    ) -> (u128, u128) {
        let sqrt_ratio_a_x_96 = start_price.into();
        let sqrt_ratio_b_x_96 = end_price.into();
        let d_t0 = _get_amount_0_delta(sqrt_ratio_a_x_96, sqrt_ratio_b_x_96, liquidity, false)
            .unwrap_or(Uint::from(0));
        let d_t1 = _get_amount_1_delta(sqrt_ratio_a_x_96, sqrt_ratio_b_x_96, liquidity, false)
            .unwrap_or(Uint::from(0));
        (d_t0.to(), d_t1.to())
    }

    pub fn is_buy(&self) -> bool {
        self.start_bound.price < self.end_bound.price
    }

    /// Returns `(d_t0, d_t1, price)`
    pub fn quantity(&self, target_price: OrderPrice) -> (u128, u128, OrderPrice) {
        let t: SqrtPriceX96 = Ray::from(*target_price).into();

        // If our target price is past our end bound, our quantity is the entire range
        if (self.is_buy() && t > self.end_bound.price) || t < self.end_bound.price {
            return (self.d_t0, self.d_t1, OrderPrice::from(self.end_bound.price));
        }

        let (d_t0, d_t1) =
            Self::delta_to_price(self.start_bound.price, t, self.start_bound.liquidity());
        (d_t0, d_t1, target_price)
    }

    // Maybe it's OK that I don't check the price again here because in the matching
    // algo I've only offered a quantity bounded by the price, so we should
    // always be OK?
    pub fn fill(&self, quantity: u128) -> Self {
        let liquidity = self.start_bound.liquidity();
        let end_sqrt_price = if self.is_buy() {
            get_next_sqrt_price_from_output(
                self.start_bound.price.into(),
                liquidity,
                U256::from(quantity),
                true
            )
            .map(SqrtPriceX96::from)
            .unwrap()
        } else {
            get_next_sqrt_price_from_input(
                self.start_bound.price.into(),
                liquidity,
                U256::from(quantity),
                true
            )
            .map(SqrtPriceX96::from)
            .unwrap()
        };
        let (d_t0, d_t1) = Self::delta_to_price(self.start_bound.price, end_sqrt_price, liquidity);
        let mut end_bound = self.start_bound.clone();
        end_bound.price = end_sqrt_price;
        Self { end_bound, start_bound: self.start_bound.clone(), d_t0, d_t1, steps: None }
    }
}

#[cfg(test)]
mod tests {
    use super::*;
    use crate::matching::uniswap::{LiqRange, PoolSnapshot};

    #[test]
    fn can_construct_pricevec() {
        let liquidity = 1_000_000_000_000_000_u128;
        let pool = PoolSnapshot::new(
            vec![LiqRange { liquidity, lower_tick: 100000, upper_tick: 100100 }],
            SqrtPriceX96::at_tick(100050).unwrap()
        )
        .unwrap();
        PoolPriceVec::new(pool.current_price(), pool.current_price());
    }

    #[test]
    fn will_span_segments() {
        let seg_1_liq = 1_000_000_000_000_000_u128;
        let seg_2_liq = 1_000_000_000_000_u128;
        let segment_1 = LiqRange { liquidity: seg_1_liq, lower_tick: 100000, upper_tick: 100050 };
        let segment_2 = LiqRange { liquidity: seg_2_liq, lower_tick: 100050, upper_tick: 100100 };
        let cur_price = SqrtPriceX96::at_tick(100025).unwrap();
        let end_price = SqrtPriceX96::at_tick(100075).unwrap();
        let pool = PoolSnapshot::new(vec![segment_1, segment_2], cur_price).unwrap();
        let start_bound = pool.current_price();
        let end_bound = pool.at_price(end_price).unwrap();
        let pricevec = PoolPriceVec::from_price_range(start_bound, end_bound).unwrap();
        assert!(pricevec.steps.is_some(), "No steps in our price vector");
        let steps = pricevec.steps.as_ref().unwrap();
        assert_eq!(steps.len(), 2, "Wrong number of steps in our price vector");

        // Make sure the total swap is the same
        let mid_price = SqrtPriceX96::at_tick(100050).unwrap();
        let amount_remaining = I256::unchecked_from(pricevec.d_t1);
        let (next_price, first_step_in, first_step_out, _) =
            compute_swap_step(cur_price.into(), mid_price.into(), seg_1_liq, amount_remaining, 0)
                .unwrap();
        assert_eq!(
            first_step_in,
            U256::from(steps[0].d_t1),
            "Token1 payment incorrect for first step"
        );
        assert_eq!(
            first_step_out,
            U256::from(steps[0].d_t0),
            "Token0 received incorrect for first step"
        );
        assert_eq!(SqrtPriceX96::from(next_price), mid_price, "Price after first step mismatched");
        let (post_second_price, second_step_in, second_step_out, _) =
            compute_swap_step(mid_price.into(), end_price.into(), seg_2_liq, amount_remaining, 0)
                .unwrap();
        assert_eq!(
            second_step_in,
            U256::from(steps[1].d_t1),
            "Token1 payment incorrect for second step"
        );
        assert_eq!(
            second_step_out,
            U256::from(steps[1].d_t0),
            "Token0 received incorrect for second step"
        );
        assert_eq!(
            SqrtPriceX96::from(post_second_price),
            end_price,
            "Price after second step mismatched"
        );

        assert_eq!(
            first_step_in + second_step_in,
            U256::from(pricevec.d_t1),
            "Final vec doesn't match input sum"
        );
        assert_eq!(
            first_step_out + second_step_out,
            U256::from(pricevec.d_t0),
            "Final vec doesn't match input sum"
        );
    }

    #[test]
    fn swaps_in_both_directions() {
        let seg_1_liq = 1_000_000_000_000_000_u128;
        let seg_2_liq = 1_000_000_000_000_u128;
        let segment_1 = LiqRange { liquidity: seg_1_liq, lower_tick: 100000, upper_tick: 100050 };
        let segment_2 = LiqRange { liquidity: seg_2_liq, lower_tick: 100050, upper_tick: 100100 };
        let segment_3 = LiqRange { liquidity: seg_1_liq, lower_tick: 100100, upper_tick: 100150 };
        let segment_4 = LiqRange { liquidity: seg_2_liq, lower_tick: 100150, upper_tick: 100200 };
        let cur_price = SqrtPriceX96::at_tick(100150).unwrap();
        let end_price = SqrtPriceX96::at_tick(100050).unwrap();
        let pool =
            PoolSnapshot::new(vec![segment_1, segment_2, segment_3, segment_4], cur_price).unwrap();
        let low_start = pool.at_price(end_price).unwrap();
        let high_start = pool.current_price();

        let buy_vec = PoolPriceVec::from_swap(
            low_start,
            Direction::BuyingT0,
            Quantity::Token0(1234567890_u128)
        )
        .expect("Failed to generate pricevec from swap");

        assert!(buy_vec.d_t0 > 0, "No t0 moved in buy vec");
        assert!(buy_vec.d_t1 > 0, "No t1 moved in buy vec");

        let sell_vec = PoolPriceVec::from_swap(
            high_start,
            Direction::SellingT0,
            Quantity::Token0(1234567890_u128)
        )
        .expect("Failed to generate pricevec from swap");

        assert!(sell_vec.d_t0 > 0, "No t0 moved in buy vec");
        assert!(sell_vec.d_t1 > 0, "No t1 moved in buy vec");
    }

    #[test]
    fn will_include_all_steps() {
        let seg_1_liq = 1_000_000_000_000_000_u128;
        let seg_2_liq = 1_000_000_000_000_u128;
        let segment_1 = LiqRange { liquidity: seg_1_liq, lower_tick: 100000, upper_tick: 100050 };
        let segment_2 = LiqRange { liquidity: seg_2_liq, lower_tick: 100050, upper_tick: 100100 };
        let segment_3 = LiqRange { liquidity: seg_1_liq, lower_tick: 100100, upper_tick: 100150 };
        let segment_4 = LiqRange { liquidity: seg_2_liq, lower_tick: 100150, upper_tick: 100200 };
        let cur_price = SqrtPriceX96::at_tick(100150).unwrap();
        let end_price = SqrtPriceX96::at_tick(100050).unwrap();
        let pool =
            PoolSnapshot::new(vec![segment_1, segment_2, segment_3, segment_4], cur_price).unwrap();
        let start_bound = pool.current_price();
        let end_bound = pool.at_price(end_price).unwrap();
        let pricevec = PoolPriceVec::from_price_range(start_bound.clone(), end_bound).unwrap();
        let steps = pricevec.steps.expect("Steps not generated");
        assert_eq!(steps.len(), 3, "Incorrect number of steps generated");

        let from_swap_vec = PoolPriceVec::from_swap(
            start_bound,
            Direction::SellingT0,
            Quantity::Token0(pricevec.d_t0)
        )
        .expect("Failed to generate pricevec from swap");
        let from_swap_steps = from_swap_vec.steps.expect("Steps not generated");
        assert_eq!(from_swap_steps.len(), 3, "Incorrect number of steps generated");
        assert_eq!(
            from_swap_vec.end_bound.price, pricevec.end_bound.price,
            "Final prices not equal"
        );
    }
}<|MERGE_RESOLUTION|>--- conflicted
+++ resolved
@@ -449,11 +449,7 @@
             // Find the average price of our current step and get our existing blob to
             // that price
             let target_price = step.avg_price().unwrap();
-<<<<<<< HEAD
-            let target_t0 = target_price.inverse_quantity(*c_t1, price_dropping);
-=======
             let target_t0 = target_price.inverse_quantity(*c_t1, round_up);
->>>>>>> 2dd0cf98
             // The step cost is the difference between the amount of t0 we actually moved
             // and the amount we should have moved to be at this step's average price
             let step_cost = c_t0.abs_diff(target_t0);
@@ -491,11 +487,7 @@
         if let Some((c_t0, c_t1)) = current_blob.as_mut() {
             if remaining_donation > 0 {
                 let target_price = self.end_bound.as_ray();
-<<<<<<< HEAD
-                let target_t0 = target_price.inverse_quantity(*c_t1, price_dropping);
-=======
                 let target_t0 = target_price.inverse_quantity(*c_t1, round_up);
->>>>>>> 2dd0cf98
                 // The step cost is the difference between the amount of t0 we actually moved
                 // and the amount we should have moved to be at this step's average price
                 let step_cost = c_t0.abs_diff(target_t0);
