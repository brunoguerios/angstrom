--- conflicted
+++ resolved
@@ -15,9 +15,6 @@
 
 pub type Tick = i32;
 
-<<<<<<< HEAD
-#[derive(Copy, Clone, Debug, Serialize, Deserialize)]
-=======
 #[derive(Debug, Clone, Default, PartialEq, Eq, Serialize, Deserialize)]
 pub struct TickInfo {
     pub liquidity_gross: u128,
@@ -25,8 +22,7 @@
     pub initialized:     bool
 }
 
-#[derive(Debug, Serialize, Deserialize)]
->>>>>>> fecc030f
+#[derive(Copy, Clone, Debug, Serialize, Deserialize)]
 pub enum Quantity {
     Token0(u128),
     Token1(u128)
