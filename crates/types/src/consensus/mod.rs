--- conflicted
+++ resolved
@@ -9,7 +9,7 @@
 pub use pre_prepose::*;
 pub use pre_propose_agg::*;
 pub use proposal::*;
-<<<<<<< HEAD
+pub use round_data::*;
 use serde::{Deserialize, Serialize};
 
 #[derive(Debug, Copy, Clone, PartialEq, Eq, Serialize, Deserialize)]
@@ -56,7 +56,4 @@
             StromConsensusEvent::BundleUnlockAttestation(_, block, _) => *block
         }
     }
-}
-=======
-pub use round_data::*;
->>>>>>> 0c5cf3fa
+}