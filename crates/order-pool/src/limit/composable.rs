--- conflicted
+++ resolved
@@ -1,16 +1,9 @@
 use std::collections::HashMap;
 
-<<<<<<< HEAD
-use super::{LimitOrderLocation, LimitPoolError};
-use crate::{
-    common::{BidAndAsks, OrderId, PendingPool, PoolId},
-    PooledComposableOrder
-=======
 use super::{pending::PendingPool, LimitOrderLocation, LimitPoolError, PoolId};
 use crate::{
     common::{BidAndAsks, OrderId},
     PooledComposableOrder, PooledLimitOrder
->>>>>>> 7ce4ad6a
 };
 
 pub struct ComposableLimitPool<T: PooledComposableOrder + PooledLimitOrder>(
@@ -31,9 +24,7 @@
     }
 
     pub fn remove_order(&mut self, tx_id: &OrderId) -> Option<T> {
-        self.0
-            .get_mut(&tx_id.pool_id)?
-            .remove_order(tx_id.hash)
+        self.0.get_mut(&tx_id.pool_id)?.remove_order(tx_id.hash)
     }
 
     pub fn fetch_all_pool_orders(&self, id: &PoolId) -> Vec<&T> {
