--- conflicted
+++ resolved
@@ -8,11 +8,7 @@
 use alloy::primitives::BlockNumber;
 use alloy_rpc_types::Block;
 use angstrom_types::{
-<<<<<<< HEAD
-    consensus::{Commit, PreProposal, Proposal},
-=======
     consensus::{PreProposal, Proposal},
->>>>>>> 30a16f03
     primitive::PeerId,
     sol_bindings::ext::RawPoolOrder
 };
