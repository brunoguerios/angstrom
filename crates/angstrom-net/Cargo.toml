--- conflicted
+++ resolved
@@ -19,17 +19,8 @@
 alloy-chains.workspace = true
 angstrom-eth.workspace = true
 angstrom-types.workspace = true
-<<<<<<< HEAD
-angstrom-utils.workspace = true
-order-pool.workspace = true
-validation.workspace = true
-telemetry.workspace = true
-
-# async/futures
-=======
 bincode.workspace = true
 eyre.workspace = true
->>>>>>> 403c05a9
 futures.workspace = true
 homedir.workspace = true
 itertools.workspace = true
@@ -50,6 +41,7 @@
 reth-transaction-pool.workspace = true
 secp256k1.workspace = true
 serde.workspace = true
+telemetry.workspace = true
 thiserror.workspace = true
 tokio.workspace = true
 tokio-stream.workspace = true
