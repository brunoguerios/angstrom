//! Builder structs for [`Status`](crate::types::Status) and
//! [`HelloMessage`](crate::HelloMessage) messages.

use guard_discv4::DEFAULT_DISCOVERY_PORT;
use reth_primitives::{Chain, ForkId, PeerId, H256, U256};

use crate::{
    capability::Capability, hello::HelloMessage, p2pstream::ProtocolVersion, EthVersion, Status
};

/// Builder for [`Status`](crate::types::Status) messages.
///
/// # Example
/// ```
/// use reth_eth_wire::EthVersion;
/// use reth_primitives::{Chain, U256, H256, MAINNET_GENESIS, MAINNET, Hardfork};
/// use reth_eth_wire::types::Status;
///
/// // this is just an example status message!
/// let status = Status::builder()
///     .version(EthVersion::Eth66.into())
///     .chain(Chain::Named(ethers_core::types::Chain::Mainnet))
///     .total_difficulty(U256::from(100))
///     .blockhash(H256::from(MAINNET_GENESIS))
///     .genesis(H256::from(MAINNET_GENESIS))
///     .forkid(Hardfork::Paris.fork_id(&MAINNET).unwrap())
///     .build();
///
/// assert_eq!(
///     status,
///     Status {
///         version: EthVersion::Eth66.into(),
///         chain: Chain::Named(ethers_core::types::Chain::Mainnet),
///         total_difficulty: U256::from(100),
///         blockhash: H256::from(MAINNET_GENESIS),
///         genesis: H256::from(MAINNET_GENESIS),
///         forkid: Hardfork::Paris.fork_id(&MAINNET).unwrap(),
///     }
/// );
/// ```
#[derive(Debug, Default)]
pub struct StatusBuilder {
    status: Status
}

impl StatusBuilder {
    /// Consumes the type and creates the actual
    /// [`Status`](crate::types::Status) message.
    pub fn build(self) -> Status {
        self.status
    }

    /// Sets the protocol version.
    pub fn version(mut self, version: u8) -> Self {
        self.status.version = version;
        self
    }

    /// Sets the chain id.
    pub fn chain(mut self, chain: Chain) -> Self {
        self.status.chain = chain;
        self
    }

    /// Sets the total difficulty.
    pub fn total_difficulty(mut self, total_difficulty: U256) -> Self {
        self.status.total_difficulty = total_difficulty;
        self
    }

    /// Sets the block hash.
    pub fn blockhash(mut self, blockhash: H256) -> Self {
        self.status.blockhash = blockhash;
        self
    }

    /// Sets the genesis hash.
    pub fn genesis(mut self, genesis: H256) -> Self {
        self.status.genesis = genesis;
        self
    }

    /// Sets the fork id.
    pub fn forkid(mut self, forkid: ForkId) -> Self {
        self.status.forkid = forkid;
        self
    }
}

/// Builder for [`HelloMessage`](crate::HelloMessage) messages.
pub struct HelloBuilder {
    hello: HelloMessage
}

impl HelloBuilder {
<<<<<<< HEAD
    /// Creates a new [`HelloBuilder`](crate::builder::HelloBuilder) with
    /// default [`HelloMessage`] values, and a with a signed 'Hello' message
    /// to verify the public key
    pub fn new(signed_hello: H256) -> Self {
=======
    /// Creates a new [`HelloBuilder`](crate::builder::HelloBuilder) with default [`HelloMessage`]
    /// values, and a with a signed 'Hello' message to verify the public key
    pub fn new(signature: Vec<u8>, signed_hello: H256) -> Self {
>>>>>>> 99e32d7c
        Self {
            hello: HelloMessage {
                protocol_version: ProtocolVersion::V5,
                // TODO: proper client versioning
                client_version: "Ethereum/1.0.0".to_string(),
                capabilities: vec![EthVersion::Eth68.into()],
                port: DEFAULT_DISCOVERY_PORT,
<<<<<<< HEAD
                signed_hello
            }
=======
                signature,
                signed_hello,
            },
>>>>>>> 99e32d7c
        }
    }

    /// Consumes the type and creates the actual [`HelloMessage`] message.
    pub fn build(self) -> HelloMessage {
        self.hello
    }

    /// Sets the protocol version.
    pub fn protocol_version(mut self, protocol_version: ProtocolVersion) -> Self {
        self.hello.protocol_version = protocol_version;
        self
    }

    /// Sets the client version.
    pub fn client_version(mut self, client_version: String) -> Self {
        self.hello.client_version = client_version;
        self
    }

    /// Sets the capabilities.
    pub fn capabilities(mut self, capabilities: Vec<Capability>) -> Self {
        self.hello.capabilities = capabilities;
        self
    }

    /// Sets the port.
    pub fn port(mut self, port: u16) -> Self {
        self.hello.port = port;
        self
    }

    /// Sets the signed hello message.
    pub fn signed_hello(mut self, signed_hello: H256) -> Self {
        self.hello.signed_hello = signed_hello;
        self
    }

    /// Sets the signed hello message.
    pub fn signature(mut self, signature: Vec<u8>) -> Self {
        self.hello.signature = signature;
        self
    }
}<|MERGE_RESOLUTION|>--- conflicted
+++ resolved
@@ -5,7 +5,7 @@
 use reth_primitives::{Chain, ForkId, PeerId, H256, U256};
 
 use crate::{
-    capability::Capability, hello::HelloMessage, p2pstream::ProtocolVersion, EthVersion, Status
+    capability::Capability, hello::HelloMessage, p2pstream::ProtocolVersion, EthVersion, Status,
 };
 
 /// Builder for [`Status`](crate::types::Status) messages.
@@ -40,7 +40,7 @@
 /// ```
 #[derive(Debug, Default)]
 pub struct StatusBuilder {
-    status: Status
+    status: Status,
 }
 
 impl StatusBuilder {
@@ -89,20 +89,13 @@
 
 /// Builder for [`HelloMessage`](crate::HelloMessage) messages.
 pub struct HelloBuilder {
-    hello: HelloMessage
+    hello: HelloMessage,
 }
 
 impl HelloBuilder {
-<<<<<<< HEAD
-    /// Creates a new [`HelloBuilder`](crate::builder::HelloBuilder) with
-    /// default [`HelloMessage`] values, and a with a signed 'Hello' message
-    /// to verify the public key
-    pub fn new(signed_hello: H256) -> Self {
-=======
     /// Creates a new [`HelloBuilder`](crate::builder::HelloBuilder) with default [`HelloMessage`]
     /// values, and a with a signed 'Hello' message to verify the public key
     pub fn new(signature: Vec<u8>, signed_hello: H256) -> Self {
->>>>>>> 99e32d7c
         Self {
             hello: HelloMessage {
                 protocol_version: ProtocolVersion::V5,
@@ -110,14 +103,9 @@
                 client_version: "Ethereum/1.0.0".to_string(),
                 capabilities: vec![EthVersion::Eth68.into()],
                 port: DEFAULT_DISCOVERY_PORT,
-<<<<<<< HEAD
-                signed_hello
-            }
-=======
                 signature,
                 signed_hello,
             },
->>>>>>> 99e32d7c
         }
     }
 
