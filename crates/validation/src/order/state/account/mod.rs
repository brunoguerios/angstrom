--- conflicted
+++ resolved
@@ -163,14 +163,10 @@
     use std::collections::HashSet;
 
     use alloy::primitives::U256;
-<<<<<<< HEAD
     use angstrom_types::{
         primitive::PoolId,
         sol_bindings::{grouped_orders::GroupedVanillaOrder, RawPoolOrder}
     };
-=======
-    use angstrom_types::sol_bindings::{grouped_orders::GroupedVanillaOrder, RawPoolOrder};
->>>>>>> 9d0bcd0c
     use dashmap::DashSet;
     use rand::thread_rng;
     use reth_primitives::Address;
