//! keeps track of account state for orders

use alloy::primitives::{Address, B256, U256};
use angstrom_types::{
    orders::OrderId,
    sol_bindings::{ext::RawPoolOrder, grouped_orders::OrderWithStorageData}
};
use thiserror::Error;
use user::UserAccounts;

use super::{db_state_utils::StateFetchUtils, pools::UserOrderPoolInfo};

pub mod user;

/// processes a user account and tells us based on there current live orders
/// wether or not this order is valid.
pub struct UserAccountProcessor<S> {
    /// keeps track of all user accounts
    user_accounts: UserAccounts,
    /// utils for fetching the required data to verify
    /// a order.
    fetch_utils:   S
}

impl<S: StateFetchUtils> UserAccountProcessor<S> {
    pub fn new(fetch_utils: S) -> Self {
        let user_accounts = UserAccounts::new();
        Self { fetch_utils, user_accounts }
    }

    pub fn prepare_for_new_block(&self, users: Vec<Address>, orders: Vec<B256>) {
        self.user_accounts.new_block(users, orders);
    }

    pub fn verify_order<O: RawPoolOrder>(
        &self,
        order: O,
        pool_info: UserOrderPoolInfo,
        block: u64
    ) -> Result<OrderWithStorageData<O>, UserAccountVerificationError<O>> {
        let user = order.from();
        let order_hash = order.order_hash();

        // very nonce hasn't been used historically
        //
        let respend = order.respend_avoidance_strategy();
        match respend {
            angstrom_types::sol_bindings::RespendAvoidanceMethod::Nonce(nonce) => {
<<<<<<< HEAD
                if !self
                    .fetch_utils
                    .is_valid_nonce(user, nonce)
                    .map_err(UserAccountVerificationError::CouldNotFetch)?
                {
                    return Err(UserAccountVerificationError::DuplicateNonce(order_hash))
=======
                if !self.fetch_utils.is_valid_nonce(user, nonce) {
                    return Err(UserAccountVerificationError::DuplicateNonce(order_hash));
>>>>>>> b595f1ba
                }
            }
            angstrom_types::sol_bindings::RespendAvoidanceMethod::Block(order_block) => {
                // order should be for block + 1
                if block + 1 != order_block {
                    return Err(UserAccountVerificationError::BadBlock(block + 1, order_block));
                }
            }
        }

        // very we don't have a respend conflict
        let conflicting_orders = self.user_accounts.respend_conflicts(user, respend);
        if conflicting_orders
            .iter()
            .any(|o| o.order_hash <= order_hash)
        {
            return Err(UserAccountVerificationError::DuplicateNonce(order_hash));
        }
        tracing::trace!(?conflicting_orders);

        // if new order has lower hash cancel all orders with the same nonce
        conflicting_orders.iter().for_each(|order| {
            self.user_accounts.cancel_order(&user, &order.order_hash);
        });

        // get the live state sorted up to the nonce, level, doesn't check orders above
        // that
        let live_state = self
            .user_accounts
            .get_live_state_for_order(user, pool_info.token, respend, &self.fetch_utils)
            .map_err(UserAccountVerificationError::CouldNotFetch)?;

        // ensure that the current live state is enough to satisfy the order
        let (is_cur_valid, mut invalid_orders) = live_state
            .can_support_order(&order, &pool_info)
            .map(|pending_user_action| {
                (
                    true,
                    self.user_accounts
                        .insert_pending_user_action(order.from(), pending_user_action)
                )
            })
            .unwrap_or_default();

        // invalidate orders with clashing nonces
        invalid_orders.extend(conflicting_orders.into_iter().map(|o| o.order_hash));

        Ok(order.into_order_storage_with_data(block, is_cur_valid, true, pool_info, invalid_orders))
    }
}

impl<T: RawPoolOrder> StorageWithData for T {}

pub trait StorageWithData: RawPoolOrder {
    fn into_order_storage_with_data(
        self,
        block: u64,
        is_cur_valid: bool,
        is_valid: bool,
        pool_info: UserOrderPoolInfo,
        invalidates: Vec<B256>
    ) -> OrderWithStorageData<Self> {
        OrderWithStorageData {
            priority_data: angstrom_types::orders::OrderPriorityData {
                price:     self.limit_price(),
                // it is always t1. this is because we don't
                volume:    self.amount(),
                gas:       U256::ZERO,
                gas_units: 0
            },
            pool_id: pool_info.pool_id,
            is_currently_valid: is_cur_valid,
            is_bid: pool_info.is_bid,
            is_valid,
            valid_block: block,
            order_id: OrderId::from_all_orders(&self, pool_info.pool_id),
            invalidates,
            order: self,
            tob_reward: U256::ZERO
        }
    }
}

#[derive(Debug, Error)]
pub enum UserAccountVerificationError<O: RawPoolOrder> {
    #[error("tried to verify for block {} where current is {}", requested, current)]
    BlockMissMatch { requested: u64, current: u64, order: O, pool_info: UserOrderPoolInfo },
    #[error("order hash has been cancelled {0:?}")]
    OrderIsCancelled(B256),
    #[error("Nonce exists for a current order hash: {0:?}")]
    DuplicateNonce(B256),
    #[error("Could not fetch: {0:?}")]
    CouldNotFetch(eyre::ErrReport),
    #[error("block for flash order is not for next block. next_block: {0}, requested_block: {1}.")]
    BadBlock(u64, u64)
}

#[cfg(test)]
pub mod tests {
    use std::collections::HashSet;

    use alloy::primitives::{Address, U256};
    use angstrom_types::{
        primitive::{AngstromSigner, PoolId},
        sol_bindings::{RawPoolOrder, grouped_orders::GroupedVanillaOrder}
    };
    use testing_tools::type_generator::orders::UserOrderBuilder;
    use tracing::info;
    use tracing_subscriber::{EnvFilter, fmt};

    use super::{UserAccountProcessor, UserAccountVerificationError, UserAccounts};
    use crate::order::state::{
        db_state_utils::test_fetching::MockFetch,
        pools::{PoolsTracker, pool_tracker_mock::MockPoolTracker}
    };
    /// Initialize the tracing subscriber for tests
    fn init_tracing() {
        let _ = fmt()
            .with_env_filter(
                EnvFilter::from_default_env()
                    .add_directive("validation=trace".parse().unwrap())
                    .add_directive("info".parse().unwrap())
            )
            .with_test_writer()
            .try_init();
    }

    fn setup_test_account_processor() -> UserAccountProcessor<MockFetch> {
        init_tracing();
        UserAccountProcessor {
            user_accounts: UserAccounts::new(),
            fetch_utils:   MockFetch::default()
        }
    }

    #[test]
    fn test_baseline_order_verification_for_single_order() {
        let processor = setup_test_account_processor();

        let sk = AngstromSigner::random();
        let user = sk.address();

        let token0 = Address::random();
        let token1 = Address::random();

        let mock_pool = MockPoolTracker::default();

        let pool = PoolId::default();

        mock_pool.add_pool(token0, token1, pool);

        let order: GroupedVanillaOrder = UserOrderBuilder::new()
            .standing()
            .asset_in(token0)
            .asset_out(token1)
            .nonce(420)
            .recipient(user)
            .signing_key(Some(sk.clone()))
            .build();

        // wrap order with details
        let pool_info = mock_pool
            .fetch_pool_info_for_order(&order)
            .expect("pool tracker should have valid state");

        println!("setting balances and approvals");
        processor
            .fetch_utils
            .set_balance_for_user(user, token0, U256::from(order.amount()));
        processor
            .fetch_utils
            .set_approval_for_user(user, token0, U256::from(order.amount()));

        println!("verifying orders");
        processor
            .verify_order(order, pool_info, 420)
            .expect("order should be valid");
    }

    #[test]
    fn test_failure_on_duplicate_pending_nonce() {
        let processor = setup_test_account_processor();

        let sk = AngstromSigner::random();
        let user = sk.address();

        let token0 = Address::random();
        let token1 = Address::random();

        let mock_pool = MockPoolTracker::default();
        let pool = PoolId::default();

        mock_pool.add_pool(token0, token1, pool);

        let order: GroupedVanillaOrder = UserOrderBuilder::new()
            .standing()
            .asset_in(token0)
            .asset_out(token1)
            .nonce(420)
            .signing_key(Some(sk.clone()))
            .recipient(user)
            .build();

        // wrap order with details
        let pool_info = mock_pool
            .fetch_pool_info_for_order(&order)
            .expect("pool tracker should have valid state");

        processor.fetch_utils.set_balance_for_user(
            user,
            token0,
            U256::from(order.amount()) * U256::from(2)
        );
        processor.fetch_utils.set_approval_for_user(
            user,
            token0,
            U256::from(order.amount()) * U256::from(2)
        );

        println!("finished first order config");
        // first time verifying should pass
        processor
            .verify_order(order.clone(), pool_info.clone(), 420)
            .expect("order should be valid");

        println!("first order has been set valid");
        // second time should fail
        let Err(e) = processor.verify_order(order, pool_info, 420) else {
            panic!("verifying order should of failed")
        };
        assert!(matches!(e, UserAccountVerificationError::DuplicateNonce(..)));
    }

    #[test]
    fn proper_nonce_invalidation_with_lower_nonce_order() {
        let processor = setup_test_account_processor();

        let sk = AngstromSigner::random();
        let user = sk.address();
        info!(?user, "Created random user address");

        let token0 = Address::random();
        let token1 = Address::random();
        info!(?token0, ?token1, "Created random token addresses");

        let mock_pool = MockPoolTracker::default();
        let pool = PoolId::default();

        mock_pool.add_pool(token0, token1, pool);

        let order0: GroupedVanillaOrder = UserOrderBuilder::new()
            .standing()
            .asset_in(token0)
            .asset_out(token1)
            .amount(500)
            .nonce(420)
            .recipient(user)
            .signing_key(Some(sk.clone()))
            .build();
        info!("Created order0 with nonce 420");

        let order1: GroupedVanillaOrder = UserOrderBuilder::new()
            .standing()
            .asset_in(token0)
            .asset_out(token1)
            .amount(500)
            .nonce(90)
            .signing_key(Some(sk.clone()))
            .recipient(user)
            .build();
        info!("Created order1 with nonce 90");
        // wrap order with details
        let pool_info0 = mock_pool
            .fetch_pool_info_for_order(&order0)
            .expect("pool tracker should have valid state");
        let pool_info1 = mock_pool
            .fetch_pool_info_for_order(&order1)
            .expect("pool tracker should have valid state");

        // make it so that no balance
        processor.fetch_utils.set_balance_for_user(
            user,
            token0,
            U256::from(order0.amount()) + U256::from(order1.amount()) - U256::from(10)
        );
        processor.fetch_utils.set_approval_for_user(
            user,
            token0,
            U256::from(order0.amount()) + U256::from(order1.amount()) - U256::from(10)
        );

        let order0_hash = order0.hash();
        let order1_hash = order1.hash();
        info!(?order0_hash, "Generated hash for order0");
        info!(?order1_hash, "Generated hash for order1");

        // first time verifying should pass
        let verify_result0 = processor
            .verify_order(order0, pool_info0, 420)
            .expect("order should be valid");
        info!(?verify_result0, "Verified order0");

        // verify second order and check that order0 hash is in the invalid_orders
        let res = processor
            .verify_order(order1, pool_info1, 420)
            .expect("should be valid");
        info!(?res, "Verified order1");

        info!(
            expected_invalidates = ?vec![order0_hash],
            actual_invalidates = ?res.invalidates,
            "Comparing invalidates vectors"
        );

        assert_eq!(
            res.invalidates,
            vec![order0_hash],
            "order1 should invalidate order0 due to lower nonce"
        );
    }

    #[test]
    fn test_flash_order_block_validation() {
        let processor = setup_test_account_processor();
        let sk = AngstromSigner::random();
        let user = sk.address();
        let token0 = Address::random();
        let token1 = Address::random();
        let mock_pool = MockPoolTracker::default();
        let pool = PoolId::default();
        mock_pool.add_pool(token0, token1, pool);

        // Create flash order for block 421 (current block + 1)
        let order: GroupedVanillaOrder = UserOrderBuilder::new()
            .kill_or_fill()
            .asset_in(token0)
            .asset_out(token1)
            .block(421)
            .recipient(user)
            .signing_key(Some(sk.clone()))
            .build();

        let pool_info = mock_pool
            .fetch_pool_info_for_order(&order)
            .expect("pool tracker should have valid state");

        processor
            .fetch_utils
            .set_balance_for_user(user, token0, U256::from(order.amount()));
        processor
            .fetch_utils
            .set_approval_for_user(user, token0, U256::from(order.amount()));

        // Should succeed for current block 420 (order block is 421)
        processor
            .verify_order(order.clone(), pool_info.clone(), 420)
            .expect("order should be valid for next block");

        // Should fail for wrong current block
        let Err(UserAccountVerificationError::BadBlock(..)) =
            processor.verify_order(order.clone(), pool_info.clone(), 419)
        else {
            panic!("should fail for wrong block");
        };
    }

    #[test]
    fn test_insufficient_balance_invalidation() {
        let processor = setup_test_account_processor();
        let sk = AngstromSigner::random();
        let user = sk.address();
        let token0 = Address::random();
        let token1 = Address::random();
        let mock_pool = MockPoolTracker::default();
        let pool = PoolId::default();
        mock_pool.add_pool(token0, token1, pool);

        let order: GroupedVanillaOrder = UserOrderBuilder::new()
            .standing()
            .asset_in(token0)
            .asset_out(token1)
            .signing_key(Some(sk.clone()))
            .nonce(420)
            .amount(1000)
            .recipient(user)
            .build();

        let h = order.hash();
        info!(?h);
        let pool_info = mock_pool
            .fetch_pool_info_for_order(&order)
            .expect("pool tracker should have valid state");

        // Set balance lower than required
        processor
            .fetch_utils
            .set_balance_for_user(user, token0, U256::from(500));
        processor
            .fetch_utils
            .set_approval_for_user(user, token0, U256::from(1000));

        let result = processor
            .verify_order(order, pool_info, 420)
            .expect("verification should complete");

        assert!(
            !result.is_currently_valid,
            "Order should be marked as invalid due to insufficient balance {:?}",
            result
        );
    }

    #[test]
    fn test_insufficient_approval_invalidation() {
        let processor = setup_test_account_processor();
        let sk = AngstromSigner::random();
        let user = sk.address();
        let token0 = Address::random();
        let token1 = Address::random();
        let mock_pool = MockPoolTracker::default();
        let pool = PoolId::default();
        mock_pool.add_pool(token0, token1, pool);

        let order: GroupedVanillaOrder = UserOrderBuilder::new()
            .standing()
            .asset_in(token0)
            .asset_out(token1)
            .signing_key(Some(sk.clone()))
            .nonce(420)
            .amount(1000)
            .recipient(user)
            .build();

        let pool_info = mock_pool
            .fetch_pool_info_for_order(&order)
            .expect("pool tracker should have valid state");

        // Set approval lower than required
        processor
            .fetch_utils
            .set_balance_for_user(user, token0, U256::from(1000));
        processor
            .fetch_utils
            .set_approval_for_user(user, token0, U256::from(500));

        let result = processor
            .verify_order(order, pool_info, 420)
            .expect("verification should complete");

        assert!(
            !result.is_currently_valid,
            "Order should be marked as invalid due to insufficient approval"
        );
    }

    #[test]
    fn test_multiple_orders_same_block() {
        let processor = setup_test_account_processor();
        let sk = AngstromSigner::random();
        let user = sk.address();
        let token0 = Address::random();
        let token1 = Address::random();
        let mock_pool = MockPoolTracker::default();
        let pool = PoolId::default();
        mock_pool.add_pool(token0, token1, pool);

        // Create two flash orders for the same block
        let order1: GroupedVanillaOrder = UserOrderBuilder::new()
            .kill_or_fill()
            .asset_in(token0)
            .asset_out(token1)
            .block(421)
            .signing_key(Some(sk.clone()))
            .amount(500)
            .recipient(user)
            .build();

        let order2: GroupedVanillaOrder = UserOrderBuilder::new()
            .kill_or_fill()
            .asset_in(token0)
            .asset_out(token1)
            .block(421)
            .amount(400)
            .signing_key(Some(sk.clone()))
            .recipient(user)
            .build();

        let pool_info = mock_pool
            .fetch_pool_info_for_order(&order1)
            .expect("pool tracker should have valid state");

        // Set enough balance for both orders
        processor
            .fetch_utils
            .set_balance_for_user(user, token0, U256::from(1000));
        processor
            .fetch_utils
            .set_approval_for_user(user, token0, U256::from(1000));

        // Both orders should be valid
        processor
            .verify_order(order1, pool_info.clone(), 420)
            .expect("first order should be valid");
        processor
            .verify_order(order2, pool_info, 420)
            .expect("second order should be valid");
    }

    #[test]
    fn test_prepare_for_new_block() {
        let processor = setup_test_account_processor();
        let sk = AngstromSigner::random();
        let user = sk.address();
        let token0 = Address::random();
        let token1 = Address::random();
        let mock_pool = MockPoolTracker::default();
        let pool = PoolId::default();
        mock_pool.add_pool(token0, token1, pool);

        let order: GroupedVanillaOrder = UserOrderBuilder::new()
            .standing()
            .asset_in(token0)
            .asset_out(token1)
            .nonce(420)
            .signing_key(Some(sk.clone()))
            .recipient(user)
            .build();

        let pool_info = mock_pool
            .fetch_pool_info_for_order(&order)
            .expect("pool tracker should have valid state");

        processor
            .fetch_utils
            .set_balance_for_user(user, token0, U256::from(order.amount()));
        processor
            .fetch_utils
            .set_approval_for_user(user, token0, U256::from(order.amount()));

        // Add order
        processor
            .verify_order(order.clone(), pool_info.clone(), 420)
            .expect("order should be valid");

        // Prepare for new block
        processor.prepare_for_new_block(vec![user], vec![order.hash()]);

        // Try to add same order again - should succeed because state was cleared
        let result = processor
            .verify_order(order, pool_info, 420)
            .expect("order should be valid after state clear");

        assert!(result.is_currently_valid, "Order should be valid after state clear");
    }

    #[test]
    fn test_order_invalidation_chain() {
        let processor = setup_test_account_processor();
        let sk = AngstromSigner::random();
        let user = sk.address();
        let token0 = Address::random();
        let token1 = Address::random();
        let mock_pool = MockPoolTracker::default();
        let pool = PoolId::default();
        mock_pool.add_pool(token0, token1, pool);

        // Create three orders with decreasing nonces
        let order1: GroupedVanillaOrder = UserOrderBuilder::new()
            .standing()
            .asset_in(token0)
            .asset_out(token1)
            .nonce(300)
            .amount(500)
            .recipient(user)
            .signing_key(Some(sk.clone()))
            .build();

        let order2: GroupedVanillaOrder = UserOrderBuilder::new()
            .standing()
            .asset_in(token0)
            .asset_out(token1)
            .nonce(200)
            .amount(500)
            .recipient(user)
            .signing_key(Some(sk.clone()))
            .build();

        let order3: GroupedVanillaOrder = UserOrderBuilder::new()
            .standing()
            .asset_in(token0)
            .asset_out(token1)
            .nonce(100)
            .amount(500)
            .recipient(user)
            .signing_key(Some(sk.clone()))
            .build();

        let pool_info = mock_pool
            .fetch_pool_info_for_order(&order1)
            .expect("pool tracker should have valid state");

        processor
            .fetch_utils
            .set_balance_for_user(user, token0, U256::from(500));
        processor
            .fetch_utils
            .set_approval_for_user(user, token0, U256::from(500));

        // Submit orders in sequence
        let _result1 = processor
            .verify_order(order1.clone(), pool_info.clone(), 420)
            .expect("first order should be valid");
        let result2 = processor
            .verify_order(order2.clone(), pool_info.clone(), 420)
            .expect("second order should be valid");

        let result3 = processor
            .verify_order(order3, pool_info, 420)
            .expect("third order should be valid");

        // Verify that each order invalidates all previous orders
        assert!(result2.invalidates.contains(&order1.hash()));
        assert!(result3.invalidates.contains(&order2.hash()));
        assert!(result3.invalidates.contains(&order1.hash()));
    }

    #[test]
    fn test_balance_sharing_between_orders() {
        let processor = setup_test_account_processor();
        let sk = AngstromSigner::random();
        let user = sk.address();
        let token0 = Address::random();
        let token1 = Address::random();
        let mock_pool = MockPoolTracker::default();
        let pool = PoolId::default();
        mock_pool.add_pool(token0, token1, pool);

        // Create two orders that together exceed available balance
        let order1: GroupedVanillaOrder = UserOrderBuilder::new()
            .standing()
            .asset_in(token0)
            .asset_out(token1)
            .nonce(100)
            .amount(600)
            .recipient(user)
            .signing_key(Some(sk.clone()))
            .build();

        let order2: GroupedVanillaOrder = UserOrderBuilder::new()
            .standing()
            .asset_in(token0)
            .asset_out(token1)
            .nonce(101)
            .amount(500)
            .recipient(user)
            .signing_key(Some(sk.clone()))
            .build();

        let pool_info = mock_pool
            .fetch_pool_info_for_order(&order1)
            .expect("pool tracker should have valid state");

        // Set balance that's enough for first order but not both
        processor
            .fetch_utils
            .set_balance_for_user(user, token0, U256::from(800));
        processor
            .fetch_utils
            .set_approval_for_user(user, token0, U256::from(1500));

        let result1 = processor
            .verify_order(order1, pool_info.clone(), 420)
            .expect("first order should be valid");

        let result2 = processor
            .verify_order(order2, pool_info, 420)
            .expect("second order should complete verification");

        assert!(result1.is_currently_valid, "First order should be valid");

        assert!(
            !result2.is_currently_valid,
            "Second order should be invalid due to insufficient remaining balance"
        );
    }

    #[test]
    fn test_flash_order_sequence() {
        let processor = setup_test_account_processor();
        let sk = AngstromSigner::random();
        let user = sk.address();
        let token0 = Address::random();
        let token1 = Address::random();
        let mock_pool = MockPoolTracker::default();
        let pool = PoolId::default();
        mock_pool.add_pool(token0, token1, pool);

        // Create sequence of flash orders for consecutive blocks
        let order1: GroupedVanillaOrder = UserOrderBuilder::new()
            .kill_or_fill()
            .asset_in(token0)
            .asset_out(token1)
            .block(421)
            .amount(500)
            .recipient(user)
            .signing_key(Some(sk.clone()))
            .build();

        let order2: GroupedVanillaOrder = UserOrderBuilder::new()
            .kill_or_fill()
            .asset_in(token0)
            .asset_out(token1)
            .block(422)
            .amount(500)
            .recipient(user)
            .signing_key(Some(sk.clone()))
            .build();

        let pool_info = mock_pool
            .fetch_pool_info_for_order(&order1)
            .expect("pool tracker should have valid state");

        processor
            .fetch_utils
            .set_balance_for_user(user, token0, U256::from(1000));
        processor
            .fetch_utils
            .set_approval_for_user(user, token0, U256::from(1000));

        // Verify orders for their respective blocks
        let result1 = processor
            .verify_order(order1, pool_info.clone(), 420)
            .expect("first order should be valid");
        let result2 = processor
            .verify_order(order2, pool_info, 421)
            .expect("second order should be valid");

        assert!(result1.is_currently_valid, "First flash order should be valid");
        assert!(result2.is_currently_valid, "Second flash order should be valid");
    }

    #[test]
    fn test_mixed_order_types() {
        let processor = setup_test_account_processor();
        let sk = AngstromSigner::random();
        let user = sk.address();
        let token0 = Address::random();
        let token1 = Address::random();
        let mock_pool = MockPoolTracker::default();
        let pool = PoolId::default();
        mock_pool.add_pool(token0, token1, pool);

        // Create mix of standing and flash orders
        let standing_order: GroupedVanillaOrder = UserOrderBuilder::new()
            .standing()
            .asset_in(token0)
            .asset_out(token1)
            .nonce(100)
            .amount(500)
            .recipient(user)
            .signing_key(Some(sk.clone()))
            .build();

        let flash_order: GroupedVanillaOrder = UserOrderBuilder::new()
            .kill_or_fill()
            .asset_in(token0)
            .asset_out(token1)
            .block(421)
            .amount(500)
            .recipient(user)
            .signing_key(Some(sk.clone()))
            .build();

        let pool_info = mock_pool
            .fetch_pool_info_for_order(&standing_order)
            .expect("pool tracker should have valid state");

        processor
            .fetch_utils
            .set_balance_for_user(user, token0, U256::from(1000));
        processor
            .fetch_utils
            .set_approval_for_user(user, token0, U256::from(1000));

        let standing_result = processor
            .verify_order(standing_order, pool_info.clone(), 420)
            .expect("standing order should be valid");
        let flash_result = processor
            .verify_order(flash_order, pool_info, 420)
            .expect("flash order should be valid");

        assert!(standing_result.is_currently_valid, "Standing order should be valid");
        assert!(flash_result.is_currently_valid, "Flash order should be valid");
    }

    #[test]
    fn test_nonce_rejection() {
        let processor = setup_test_account_processor();
        let token0 = Address::random();
        let token1 = Address::random();
        let mock_pool = MockPoolTracker::default();
        let pool = PoolId::default();

        let sk = AngstromSigner::random();
        let user = sk.address();

        mock_pool.add_pool(token0, token1, pool);

        let order: GroupedVanillaOrder = UserOrderBuilder::new()
            .standing()
            .recipient(user)
            .asset_in(token0)
            .asset_out(token1)
            .nonce(420)
            .recipient(user)
            .amount(1000)
            .signing_key(Some(sk.clone()))
            .build();

        // wrap order with details
        let pool_info = mock_pool
            .fetch_pool_info_for_order(&order)
            .expect("pool tracker should have valid state");

        // Set up proper balance and approval
        processor
            .fetch_utils
            .set_balance_for_user(user, token0, U256::from(order.amount()));
        processor
            .fetch_utils
            .set_approval_for_user(user, token0, U256::from(order.amount()));

        // Mark nonce as already used
        processor
            .fetch_utils
            .set_used_nonces(user, HashSet::from([420]));

        // Verify the order fails due to duplicate nonce
        let result = processor.verify_order(order, pool_info, 420);

        // Assert we get the expected error
        assert!(
            matches!(result, Err(UserAccountVerificationError::DuplicateNonce(..))),
            "Expected DuplicateNonce error, got {:?}",
            result
        );
    }
}<|MERGE_RESOLUTION|>--- conflicted
+++ resolved
@@ -3,7 +3,7 @@
 use alloy::primitives::{Address, B256, U256};
 use angstrom_types::{
     orders::OrderId,
-    sol_bindings::{ext::RawPoolOrder, grouped_orders::OrderWithStorageData}
+    sol_bindings::{ext::RawPoolOrder, grouped_orders::OrderWithStorageData},
 };
 use thiserror::Error;
 use user::UserAccounts;
@@ -19,7 +19,7 @@
     user_accounts: UserAccounts,
     /// utils for fetching the required data to verify
     /// a order.
-    fetch_utils:   S
+    fetch_utils: S,
 }
 
 impl<S: StateFetchUtils> UserAccountProcessor<S> {
@@ -36,7 +36,7 @@
         &self,
         order: O,
         pool_info: UserOrderPoolInfo,
-        block: u64
+        block: u64,
     ) -> Result<OrderWithStorageData<O>, UserAccountVerificationError<O>> {
         let user = order.from();
         let order_hash = order.order_hash();
@@ -46,17 +46,8 @@
         let respend = order.respend_avoidance_strategy();
         match respend {
             angstrom_types::sol_bindings::RespendAvoidanceMethod::Nonce(nonce) => {
-<<<<<<< HEAD
-                if !self
-                    .fetch_utils
-                    .is_valid_nonce(user, nonce)
-                    .map_err(UserAccountVerificationError::CouldNotFetch)?
-                {
-                    return Err(UserAccountVerificationError::DuplicateNonce(order_hash))
-=======
                 if !self.fetch_utils.is_valid_nonce(user, nonce) {
                     return Err(UserAccountVerificationError::DuplicateNonce(order_hash));
->>>>>>> b595f1ba
                 }
             }
             angstrom_types::sol_bindings::RespendAvoidanceMethod::Block(order_block) => {
@@ -96,7 +87,7 @@
                 (
                     true,
                     self.user_accounts
-                        .insert_pending_user_action(order.from(), pending_user_action)
+                        .insert_pending_user_action(order.from(), pending_user_action),
                 )
             })
             .unwrap_or_default();
@@ -117,15 +108,15 @@
         is_cur_valid: bool,
         is_valid: bool,
         pool_info: UserOrderPoolInfo,
-        invalidates: Vec<B256>
+        invalidates: Vec<B256>,
     ) -> OrderWithStorageData<Self> {
         OrderWithStorageData {
             priority_data: angstrom_types::orders::OrderPriorityData {
-                price:     self.limit_price(),
+                price: self.limit_price(),
                 // it is always t1. this is because we don't
-                volume:    self.amount(),
-                gas:       U256::ZERO,
-                gas_units: 0
+                volume: self.amount(),
+                gas: U256::ZERO,
+                gas_units: 0,
             },
             pool_id: pool_info.pool_id,
             is_currently_valid: is_cur_valid,
@@ -135,7 +126,7 @@
             order_id: OrderId::from_all_orders(&self, pool_info.pool_id),
             invalidates,
             order: self,
-            tob_reward: U256::ZERO
+            tob_reward: U256::ZERO,
         }
     }
 }
@@ -151,7 +142,7 @@
     #[error("Could not fetch: {0:?}")]
     CouldNotFetch(eyre::ErrReport),
     #[error("block for flash order is not for next block. next_block: {0}, requested_block: {1}.")]
-    BadBlock(u64, u64)
+    BadBlock(u64, u64),
 }
 
 #[cfg(test)]
@@ -161,16 +152,16 @@
     use alloy::primitives::{Address, U256};
     use angstrom_types::{
         primitive::{AngstromSigner, PoolId},
-        sol_bindings::{RawPoolOrder, grouped_orders::GroupedVanillaOrder}
+        sol_bindings::{grouped_orders::GroupedVanillaOrder, RawPoolOrder},
     };
     use testing_tools::type_generator::orders::UserOrderBuilder;
     use tracing::info;
-    use tracing_subscriber::{EnvFilter, fmt};
+    use tracing_subscriber::{fmt, EnvFilter};
 
     use super::{UserAccountProcessor, UserAccountVerificationError, UserAccounts};
     use crate::order::state::{
         db_state_utils::test_fetching::MockFetch,
-        pools::{PoolsTracker, pool_tracker_mock::MockPoolTracker}
+        pools::{pool_tracker_mock::MockPoolTracker, PoolsTracker},
     };
     /// Initialize the tracing subscriber for tests
     fn init_tracing() {
@@ -178,7 +169,7 @@
             .with_env_filter(
                 EnvFilter::from_default_env()
                     .add_directive("validation=trace".parse().unwrap())
-                    .add_directive("info".parse().unwrap())
+                    .add_directive("info".parse().unwrap()),
             )
             .with_test_writer()
             .try_init();
@@ -188,7 +179,7 @@
         init_tracing();
         UserAccountProcessor {
             user_accounts: UserAccounts::new(),
-            fetch_utils:   MockFetch::default()
+            fetch_utils: MockFetch::default(),
         }
     }
 
@@ -268,12 +259,12 @@
         processor.fetch_utils.set_balance_for_user(
             user,
             token0,
-            U256::from(order.amount()) * U256::from(2)
+            U256::from(order.amount()) * U256::from(2),
         );
         processor.fetch_utils.set_approval_for_user(
             user,
             token0,
-            U256::from(order.amount()) * U256::from(2)
+            U256::from(order.amount()) * U256::from(2),
         );
 
         println!("finished first order config");
@@ -340,12 +331,12 @@
         processor.fetch_utils.set_balance_for_user(
             user,
             token0,
-            U256::from(order0.amount()) + U256::from(order1.amount()) - U256::from(10)
+            U256::from(order0.amount()) + U256::from(order1.amount()) - U256::from(10),
         );
         processor.fetch_utils.set_approval_for_user(
             user,
             token0,
-            U256::from(order0.amount()) + U256::from(order1.amount()) - U256::from(10)
+            U256::from(order0.amount()) + U256::from(order1.amount()) - U256::from(10),
         );
 
         let order0_hash = order0.hash();
