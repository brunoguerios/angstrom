--- conflicted
+++ resolved
@@ -1,13 +1,6 @@
 use alloy_primitives::Address;
 use angstrom_pools::AngstromPools;
-<<<<<<< HEAD
-use angstrom_types::{
-    primitive::PoolId,
-    sol_bindings::grouped_orders::{PoolOrder, RawPoolOrder}
-};
-=======
-use angstrom_types::sol_bindings::ext::RawPoolOrder;
->>>>>>> d55680e7
+use angstrom_types::{primitive::PoolId, sol_bindings::ext::RawPoolOrder};
 use dashmap::DashMap;
 use index_to_address::{AssetIndexToAddress, AssetIndexToAddressWrapper};
 
@@ -83,7 +76,7 @@
 
 #[cfg(test)]
 pub mod pool_tracker_mock {
-    use alloy_primitives::Address;
+    use alloy_primitives::{Address, FixedBytes};
     use dashmap::DashMap;
 
     use super::*;
@@ -91,12 +84,14 @@
     #[derive(Clone, Default)]
     pub struct MockPoolTracker {
         asset_index_to_address: DashMap<u16, Address>,
+        asset_address_to_index: DashMap<Address, u16>,
         pools:                  DashMap<(Address, Address), PoolId>
     }
 
     impl MockPoolTracker {
         pub fn add_asset(&self, index: u16, address: Address) {
             self.asset_index_to_address.insert(index, address);
+            self.asset_address_to_index.insert(address, index);
         }
 
         pub fn get_key(token0: Address, token1: Address) -> (Address, Address) {
@@ -107,9 +102,9 @@
             }
         }
 
-        pub fn add_pool(&self, token0: Address, token1: Address) -> PoolId {
+        pub fn add_pool(&self, token0: Address, token1: Address, id: Option<PoolId>) -> PoolId {
             let key = Self::get_key(token0, token1);
-            let pool_id = FixedBytes::random();
+            let pool_id = id.unwrap_or_else(|| FixedBytes::random());
             match self.pools.entry(key) {
                 dashmap::Entry::Occupied(_) => panic!("Tried to double-add a pool entry"),
                 dashmap::Entry::Vacant(e) => {
@@ -125,23 +120,19 @@
             &self,
             order: O
         ) -> Option<(UserOrderPoolInfo, AssetIndexToAddressWrapper<O>)> {
-            let asset_in = *self.asset_index_to_address.get(&order.token_in())?.value();
-            let asset_out = *self.asset_index_to_address.get(&order.token_out())?.value();
-
-<<<<<<< HEAD
-            let key = Self::get_key(token_in, token_out);
-            let value = self.pools.get(&(key))?;
-            let is_bid = token_in > token_out;
-            let pool_id = value.value();
-            let wrapped = AssetIndexToAddressWrapper { token_out, token_in, order };
-            let info = UserOrderPoolInfo { pool_id: *pool_id, is_bid, token: token_in };
-=======
-            let value = self.pools.get(&(token_in, token_out))?;
-            let (is_bid, pool_id) = value.value();
-            let wrapped = AssetIndexToAddressWrapper { asset_out, asset_in, order };
-            let info = UserOrderPoolInfo { pool_id: *pool_id, is_bid: *is_bid, token: token_in };
->>>>>>> d55680e7
-
+            let asset_in = order.token_in();
+            let asset_out = order.token_out();
+            let asset_in_idx = *self.asset_address_to_index.get(&asset_in)?;
+            let asset_out_idx = *self.asset_address_to_index.get(&asset_out)?;
+            let key = Self::get_key(asset_in, asset_out);
+            let pool_id = *self.pools.get(&(key))?.value();
+            let is_bid = asset_in > asset_out;
+            let wrapped = AssetIndexToAddressWrapper {
+                asset_out: asset_out_idx,
+                asset_in: asset_in_idx,
+                order
+            };
+            let info = UserOrderPoolInfo { pool_id, is_bid, token: asset_in };
             Some((info, wrapped))
         }
     }
