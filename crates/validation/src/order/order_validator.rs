--- conflicted
+++ resolved
@@ -7,12 +7,7 @@
     task::{Context, Poll}
 };
 
-<<<<<<< HEAD
-use alloy_primitives::{Address, B256, U256};
-use angstrom_types::primitive::NewInitializedPool;
-=======
 use alloy::primitives::{Address, B256, U256};
->>>>>>> ca8b9408
 use angstrom_utils::{
     key_split_threadpool::KeySplitThreadpool,
     sync_pipeline::{
