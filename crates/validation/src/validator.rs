use std::{
    pin::Pin,
    sync::{atomic::AtomicU64, Arc},
    task::Poll
};

use alloy_primitives::{Address, B256};
use angstrom_eth::manager::EthEvent;
use futures::{Stream, StreamExt};
use futures_util::{Future, FutureExt};
use reth_revm::db::BundleState;
use tokio::{
    runtime::Handle,
    sync::mpsc::{UnboundedReceiver, UnboundedSender}
};

use crate::{
    common::lru_db::{BlockStateProviderFactory, RevmLRU},
    order::{
        order_validator::OrderValidator,
<<<<<<< HEAD
        state::{config::ValidationConfig, pools::AngstromPoolsTracker},
        OrderValidationRequest
=======
        state::{config::ValidationConfig, db_state_utils::StateFetchUtils, pools::PoolsTracker},
        OrderValidationRequest, OrderValidationResults
>>>>>>> 32e14166
    }
};

pub enum ValidationRequest {
    Order(OrderValidationRequest),
    NewBlock {
        sender:       tokio::sync::oneshot::Sender<OrderValidationResults>,
        block_number: u64,
        orders:       Vec<B256>,
        addresses:    Vec<Address>
    }
}

#[derive(Debug, Clone)]
pub struct ValidationClient(pub UnboundedSender<ValidationRequest>);

pub struct Validator<DB, Pools, Fetch> {
    rx:              UnboundedReceiver<ValidationRequest>,
    db:              Arc<RevmLRU<DB>>,
    order_validator: OrderValidator<DB, Pools, Fetch>
}

impl<DB, Pools, Fetch> Validator<DB, Pools, Fetch>
where
    DB: BlockStateProviderFactory + Unpin + Clone + 'static,
    Pools: PoolsTracker + Sync + 'static,
    Fetch: StateFetchUtils + Sync + 'static
{
    pub fn new(
        rx: UnboundedReceiver<ValidationRequest>,
        db: Arc<RevmLRU<DB>>,
<<<<<<< HEAD
        pool_tracker: AngstromPoolsTracker,
        config: ValidationConfig,
=======
>>>>>>> 32e14166
        block_number: Arc<AtomicU64>,
        max_validation_per_user: usize,
        pools: Pools,
        fetch: Fetch,
        handle: Handle
    ) -> Self {
<<<<<<< HEAD
        let order_validator =
            OrderValidator::new(db.clone(), pool_tracker, config, block_number, handle);
        Self { new_block_stream, db, order_validator, rx }
=======
        let order_validator = OrderValidator::new(
            db.clone(),
            block_number,
            max_validation_per_user,
            pools,
            fetch,
            handle
        );
        Self { db, order_validator, rx }
>>>>>>> 32e14166
    }

    fn on_new_validation_request(&mut self, req: ValidationRequest) {
        match req {
            ValidationRequest::Order(order) => self.order_validator.validate_order(order),
            ValidationRequest::NewBlock { sender, block_number, orders, addresses } => {
                self.order_validator
                    .on_new_block(block_number, orders, addresses);
                sender
                    .send(OrderValidationResults::TransitionedToBlock)
                    .unwrap();
            }
        }
    }
}

impl<DB, Pools, Fetch> Future for Validator<DB, Pools, Fetch>
where
    DB: BlockStateProviderFactory + Unpin + Clone + 'static,
    Pools: PoolsTracker + Sync + Unpin + 'static,
    Fetch: StateFetchUtils + Sync + Unpin + 'static
{
    type Output = ();

    fn poll(
        mut self: std::pin::Pin<&mut Self>,
        cx: &mut std::task::Context<'_>
    ) -> std::task::Poll<Self::Output> {
        while let Poll::Ready(Some(req)) = self.rx.poll_recv(cx) {
            self.on_new_validation_request(req);
        }

        self.order_validator.poll_unpin(cx)
    }
}<|MERGE_RESOLUTION|>--- conflicted
+++ resolved
@@ -18,13 +18,12 @@
     common::lru_db::{BlockStateProviderFactory, RevmLRU},
     order::{
         order_validator::OrderValidator,
-<<<<<<< HEAD
-        state::{config::ValidationConfig, pools::AngstromPoolsTracker},
-        OrderValidationRequest
-=======
-        state::{config::ValidationConfig, db_state_utils::StateFetchUtils, pools::PoolsTracker},
+        state::{
+            config::ValidationConfig,
+            db_state_utils::StateFetchUtils,
+            pools::{AngstromPoolsTracker, PoolsTracker}
+        },
         OrderValidationRequest, OrderValidationResults
->>>>>>> 32e14166
     }
 };
 
@@ -56,22 +55,12 @@
     pub fn new(
         rx: UnboundedReceiver<ValidationRequest>,
         db: Arc<RevmLRU<DB>>,
-<<<<<<< HEAD
-        pool_tracker: AngstromPoolsTracker,
-        config: ValidationConfig,
-=======
->>>>>>> 32e14166
         block_number: Arc<AtomicU64>,
         max_validation_per_user: usize,
         pools: Pools,
         fetch: Fetch,
         handle: Handle
     ) -> Self {
-<<<<<<< HEAD
-        let order_validator =
-            OrderValidator::new(db.clone(), pool_tracker, config, block_number, handle);
-        Self { new_block_stream, db, order_validator, rx }
-=======
         let order_validator = OrderValidator::new(
             db.clone(),
             block_number,
@@ -81,7 +70,6 @@
             handle
         );
         Self { db, order_validator, rx }
->>>>>>> 32e14166
     }
 
     fn on_new_validation_request(&mut self, req: ValidationRequest) {
