--- conflicted
+++ resolved
@@ -12,13 +12,10 @@
 };
 use angstrom_metrics::ConsensusMetricsWrapper;
 use angstrom_types::{
-<<<<<<< HEAD
     consensus::{
-        ConsensusRoundName, PreProposal, PreProposalAggregation, Proposal, StromConsensusEvent
+        ConsensusRoundEvent, ConsensusRoundName, PreProposal, PreProposalAggregation, Proposal,
+        StromConsensusEvent
     },
-=======
-    consensus::{ConsensusRoundEvent, PreProposal, PreProposalAggregation, Proposal},
->>>>>>> 0c5cf3fa
     contract_payloads::angstrom::{BundleGasDetails, UniswapAngstromRegistry},
     orders::PoolSolution,
     primitive::{AngstromMetaSigner, AngstromSigner},
@@ -408,7 +405,8 @@
                 pre_proposal_aggregation.searcher_order_hashes()
             }
             ConsensusMessage::PropagateProposal(proposal) => proposal.searcher_order_hashes(),
-            ConsensusMessage::PropagateEmptyBlockAttestation(_) => Vec::new()
+            ConsensusMessage::StateChange(_)
+            | ConsensusMessage::PropagateEmptyBlockAttestation(_) => Vec::new()
         }
     }
 
@@ -421,12 +419,14 @@
                 pre_proposal_aggregation.limit_order_hashes()
             }
             ConsensusMessage::PropagateProposal(proposal) => proposal.limit_order_hashes(),
-            ConsensusMessage::PropagateEmptyBlockAttestation(_) => Vec::new()
+            ConsensusMessage::StateChange(_)
+            | ConsensusMessage::PropagateEmptyBlockAttestation(_) => Vec::new()
         }
     }
 
     pub fn round_event(&self) -> ConsensusRoundEvent {
         match self {
+            ConsensusMessage::StateChange(_) => ConsensusRoundEvent::Noop,
             ConsensusMessage::PropagatePreProposal(_) => ConsensusRoundEvent::PropagatePreProposal,
             ConsensusMessage::PropagatePreProposalAgg(_) => {
                 ConsensusRoundEvent::PropagatePreProposalAgg
