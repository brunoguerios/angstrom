--- conflicted
+++ resolved
@@ -15,11 +15,7 @@
 use angstrom_network::{StromMessage, StromNetworkHandle};
 use angstrom_types::{
     block_sync::BlockSyncConsumer,
-<<<<<<< HEAD
-    consensus::{ConsensusRoundName, StromConsensusEvent},
-=======
-    consensus::ConsensusRoundOrderHashes,
->>>>>>> 0c5cf3fa
+    consensus::{ConsensusRoundName, ConsensusRoundOrderHashes, StromConsensusEvent},
     contract_payloads::angstrom::UniswapAngstromRegistry,
     primitive::{AngstromMetaSigner, AngstromSigner, ChainExt},
     sol_bindings::rpc_orders::AttestAngstromBlockEmpty,
@@ -57,12 +53,8 @@
     network:                StromNetworkHandle,
     block_sync:             BlockSync,
     rpc_rx:                 mpsc::UnboundedReceiver<ConsensusRequest>,
-<<<<<<< HEAD
-    subscribers:            Vec<mpsc::Sender<ConsensusDataWithBlock<Bytes>>>,
     state_updates:          Option<mpsc::UnboundedSender<ConsensusRoundName>>,
-=======
     subscribers:            ConsensusSubscriptionManager,
->>>>>>> 0c5cf3fa
 
     /// Track broadcasted messages to avoid rebroadcasting
     broadcasted_messages: HashSet<StromConsensusEvent>
@@ -212,8 +204,7 @@
     }
 
     fn on_round_event(&mut self, event: ConsensusMessage) {
-<<<<<<< HEAD
-        match event {
+        match event.clone() {
             ConsensusMessage::StateChange(state) => {
                 // If we have telemetry, record the state change.
                 telemetry_event!(self.current_height, state);
@@ -223,9 +214,6 @@
                     let _ = su.send(state);
                 }
             }
-=======
-        match event.clone() {
->>>>>>> 0c5cf3fa
             ConsensusMessage::PropagateProposal(p) => {
                 self.network.broadcast_message(StromMessage::Propose(p))
             }
