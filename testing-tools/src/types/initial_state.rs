--- conflicted
+++ resolved
@@ -1,23 +1,7 @@
 use alloy::providers::PendingTransaction;
 use alloy_primitives::{
-<<<<<<< HEAD
-    aliases::{I24, U24},
-    Address, TxHash, U256
-};
-use angstrom_types::{
-    contract_bindings::{angstrom::Angstrom::PoolKey, mintable_mock_erc_20::MintableMockERC20},
-    matching::SqrtPriceX96
-};
-
-use super::WithWalletProvider;
-use crate::{
-    contracts::{anvil::SafeDeployPending, environment::TestAnvilEnvironment},
-    providers::WalletProvider,
-    types::HACKED_TOKEN_BALANCE
-=======
     Address, TxHash,
     aliases::{I24, U24}
->>>>>>> b595f1ba
 };
 
 pub struct PendingDeployedPools {
