use std::{cell::Cell, collections::HashSet, pin::Pin, rc::Rc};

use alloy::{
    primitives::Address,
    providers::{WalletProvider as _, ext::AnvilApi}
};
use angstrom_types::{block_sync::GlobalBlockSync, testnet::InitialTestnetState};
use futures::{Future, FutureExt, StreamExt};
use reth_chainspec::Hardforks;
use reth_provider::{BlockReader, ChainSpecProvider, HeaderProvider, ReceiptProvider};
use reth_tasks::{TaskExecutor, TaskSpawner};

use super::AngstromTestnet;
use crate::{
    agents::AgentConfig,
    controllers::strom::TestnetNode,
    providers::{AnvilInitializer, AnvilProvider, TestnetBlockProvider, WalletProvider},
    types::{
        GlobalTestingConfig, WithWalletProvider,
        config::{TestingNodeConfig, TestnetConfig}
    }
};

impl<C> AngstromTestnet<C, TestnetConfig, WalletProvider>
where
    C: BlockReader<Block = reth_primitives::Block>
        + ReceiptProvider<Receipt = reth_primitives::Receipt>
        + HeaderProvider<Header = reth_primitives::Header>
        + ChainSpecProvider<ChainSpec: Hardforks>
        + Unpin
        + Clone
        + 'static
{
    pub async fn spawn_testnet<F>(
        c: C,
        config: TestnetConfig,
        agents: Vec<F>,
        ex: TaskExecutor
    ) -> eyre::Result<Self>
    where
        F: for<'a> Fn(
            &'a InitialTestnetState,
            AgentConfig
        ) -> Pin<Box<dyn Future<Output = eyre::Result<()>> + Send + 'a>>,
        F: Clone
    {
        let block_provider = TestnetBlockProvider::new();
        let mut this = Self {
            peers: Default::default(),
            _disconnected_peers: HashSet::new(),
            _dropped_peers: HashSet::new(),
            current_max_peer_id: 0,
            config: config.clone(),
            block_provider,
            _anvil_instance: None
        };

        tracing::info!("initializing testnet with {} nodes", config.node_count());
        this.spawn_new_testnet_nodes(c, agents, ex).await?;
        tracing::info!("initialized testnet with {} nodes", config.node_count());

        Ok(this)
    }

    pub async fn run_to_completion<TP: TaskSpawner>(mut self, executor: TP) {
        let all_peers = std::mem::take(&mut self.peers).into_values().map(|peer| {
            executor.spawn_critical(
                format!("testnet node {}", peer.testnet_node_id()).leak(),
                Box::pin(peer.testnet_future())
            )
        });

        let _ = futures::future::select_all(all_peers).await;
    }

    async fn spawn_new_testnet_nodes<F>(
        &mut self,
        c: C,
        agents: Vec<F>,
        ex: TaskExecutor
    ) -> eyre::Result<()>
    where
        F: for<'a> Fn(
            &'a InitialTestnetState,
            AgentConfig
        ) -> Pin<Box<dyn Future<Output = eyre::Result<()>> + Send + 'a>>,
        F: Clone
    {
        let mut initial_angstrom_state = None;

        let configs = (0..self.config.node_count())
            .map(|_| {
                let node_id = self.incr_peer_id();
                TestingNodeConfig::new(node_id, self.config.clone(), 100)
            })
            .collect::<Vec<_>>();

        let initial_validators = configs
            .iter()
            .map(|node_config| node_config.angstrom_validator())
            .collect::<Vec<_>>();
        let node_addresses = configs
            .iter()
            .map(|c| c.angstrom_signer().address())
            .collect::<Vec<_>>();

        // initialize leader provider
        let front = configs.first().unwrap().clone();
        let l_block_sync = GlobalBlockSync::new(0);
        let leader_provider = Rc::new(Cell::new(
            self.initalize_leader_provider(
                front,
                &mut initial_angstrom_state,
                node_addresses,
                ex.clone()
            )
            .await?
        ));
        // take the provider and then set all people in the testnet as nodes.

        let nodes = futures::stream::iter(configs.into_iter())
            .map(|node_config| {
                let block_s = l_block_sync.clone();
                let block_st = self.block_provider.subscribe_to_new_blocks();
                let c = c.clone();
                let initial_validators = initial_validators.clone();
                let initial_angstrom_state = initial_angstrom_state.clone().unwrap();
                let agents = agents.clone();
                let leader_provider = leader_provider.clone();
                let ex = ex.clone();

                async move {
                    let node_id = node_config.node_id;
                    let block_sync = if node_id == 0 { block_s } else { GlobalBlockSync::new(0) };

                    tracing::info!(node_id, "connecting to state provider");
                    let provider = if node_id == 0 {
<<<<<<< HEAD
                        tracing::info!("replaced leader provider");
                        let mut config = node_config.clone();
                        // change so we don't spawn a new anvil instance
                        config.node_id = 69;

                        leader_provider
                            .replace(AnvilProvider::new(WalletProvider::new(config), true).await?)
                    } else {
                        tracing::info!(?node_id, "follower node init");
                        AnvilProvider::new(WalletProvider::new(node_config.clone()), true).await?
=======
                        leader_provider.replace(
                            AnvilProvider::new(
                                WalletProvider::new(node_config.clone())
                                    .then(async |v| v.map(|i| (i.0, i.1, None))),
                                true,
                                block_sync.clone()
                            )
                            .await?
                        )
                    } else {
                        tracing::info!(?node_id, "follower node init");
                        AnvilProvider::new(
                            WalletProvider::new(node_config.clone())
                                .then(async |v| v.map(|i| (i.0, i.1, None))),
                            true,
                            block_sync.clone()
                        )
                        .await?
>>>>>>> c2c0df33
                    };

                    tracing::info!(node_id, "connected to state provider");

                    let node_pk = node_config.angstrom_signer().id();

                    let node = TestnetNode::new(
                        c,
                        node_config,
                        provider,
                        initial_validators,
                        initial_angstrom_state,
                        block_st,
                        agents.clone(),
                        block_sync.clone(),
                        ex.clone()
                    )
                    .await?;
                    tracing::info!(?node_pk, "node pk!!!!!!!!!!!");

                    tracing::info!(node_id, "made angstrom node");

                    eyre::Ok((node_id, node, block_sync.clone()))
                }
            })
            .buffer_unordered(100)
            .collect::<Vec<_>>()
            .await;

        for res in nodes {
            let (node_id, mut node, bs) = res?;
            bs.clear();
            node.connect_to_all_peers(&mut self.peers).await;
            self.peers.insert(node_id, node);
        }

        Ok(())
    }

    async fn initalize_leader_provider(
        &mut self,
        node_config: TestingNodeConfig<TestnetConfig>,
        initial_angstrom_state: &mut Option<InitialTestnetState>,
        node_addresses: Vec<Address>,
        ex: TaskExecutor
    ) -> eyre::Result<AnvilProvider<WalletProvider>> {
        let (p, initial_state) = self
            .leader_initialization(node_config.clone(), node_addresses, ex)
            .await?;
        *initial_angstrom_state = Some(initial_state);
        Ok(p)
    }

    async fn leader_initialization(
        &mut self,
        config: TestingNodeConfig<TestnetConfig>,
        node_addresses: Vec<Address>,
        ex: TaskExecutor
    ) -> eyre::Result<(AnvilProvider<WalletProvider>, InitialTestnetState)> {
<<<<<<< HEAD
        let mut provider =
            AnvilProvider::new(AnvilInitializer::new(config.clone(), node_addresses), true).await?;
=======
        let mut provider = AnvilProvider::new(
            AnvilInitializer::new(config.clone(), node_addresses)
                .then(async |v| v.map(|i| (i.0, i.1, Some(i.2)))),
            true,
            block_sync
        )
        .await?;
>>>>>>> c2c0df33
        self._anvil_instance = Some(provider._instance.take().unwrap());

        tracing::debug!(leader_address = ?provider.rpc_provider().default_signer_address());

        let initializer = provider.provider_mut().provider_mut();
        initializer.deploy_pool_fulls(config.pool_keys()).await?;

        let initial_state = initializer.initialize_state_no_bytes(ex).await?;
        initializer
            .rpc_provider()
            .anvil_mine(Some(10), None)
            .await?;

        Ok((provider.into_state_provider(), initial_state))
    }
}<|MERGE_RESOLUTION|>--- conflicted
+++ resolved
@@ -135,24 +135,16 @@
 
                     tracing::info!(node_id, "connecting to state provider");
                     let provider = if node_id == 0 {
-<<<<<<< HEAD
                         tracing::info!("replaced leader provider");
                         let mut config = node_config.clone();
                         // change so we don't spawn a new anvil instance
                         config.node_id = 69;
 
-                        leader_provider
-                            .replace(AnvilProvider::new(WalletProvider::new(config), true).await?)
-                    } else {
-                        tracing::info!(?node_id, "follower node init");
-                        AnvilProvider::new(WalletProvider::new(node_config.clone()), true).await?
-=======
                         leader_provider.replace(
                             AnvilProvider::new(
                                 WalletProvider::new(node_config.clone())
                                     .then(async |v| v.map(|i| (i.0, i.1, None))),
-                                true,
-                                block_sync.clone()
+                                true
                             )
                             .await?
                         )
@@ -161,11 +153,9 @@
                         AnvilProvider::new(
                             WalletProvider::new(node_config.clone())
                                 .then(async |v| v.map(|i| (i.0, i.1, None))),
-                            true,
-                            block_sync.clone()
+                            true
                         )
                         .await?
->>>>>>> c2c0df33
                     };
 
                     tracing::info!(node_id, "connected to state provider");
@@ -225,18 +215,12 @@
         node_addresses: Vec<Address>,
         ex: TaskExecutor
     ) -> eyre::Result<(AnvilProvider<WalletProvider>, InitialTestnetState)> {
-<<<<<<< HEAD
-        let mut provider =
-            AnvilProvider::new(AnvilInitializer::new(config.clone(), node_addresses), true).await?;
-=======
         let mut provider = AnvilProvider::new(
             AnvilInitializer::new(config.clone(), node_addresses)
                 .then(async |v| v.map(|i| (i.0, i.1, Some(i.2)))),
-            true,
-            block_sync
+            true
         )
         .await?;
->>>>>>> c2c0df33
         self._anvil_instance = Some(provider._instance.take().unwrap());
 
         tracing::debug!(leader_address = ?provider.rpc_provider().default_signer_address());
