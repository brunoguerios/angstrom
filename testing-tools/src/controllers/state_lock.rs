--- conflicted
+++ resolved
@@ -36,18 +36,13 @@
 
 impl<C, T> TestnetStateFutureLock<C, T>
 where
-<<<<<<< HEAD
-    C: Unpin + BlockReader + 'static,
-    T: Provider<BoxTransport> + 'static
-=======
     C: BlockReader<Block = reth_primitives::Block>
         + ReceiptProvider<Receipt = reth_primitives::Receipt>
         + HeaderProvider<Header = reth_primitives::Header>
         + ChainSpecProvider<ChainSpec: Hardforks>
         + Unpin
         + 'static,
-    T: Provider<PubSubFrontend> + 'static
->>>>>>> ae56afe6
+    T: Provider<BoxTransport> + 'static
 {
     pub(crate) fn new(
         node_id: u64,
