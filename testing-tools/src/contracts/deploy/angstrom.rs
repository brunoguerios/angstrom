--- conflicted
+++ resolved
@@ -1,22 +1,18 @@
 use alloy::{
-    contract::RawCallBuilder, network::Ethereum, primitives::Address, sol_types::SolValue
+    contract::RawCallBuilder, network::Ethereum, primitives::Address, sol_types::SolValue,
 };
 use alloy_sol_types::SolCall;
 use angstrom_types::contract_bindings::angstrom::Angstrom;
 
-<<<<<<< HEAD
 use super::{mine_create3_address, mine_create3_address_uni, SUB_ZERO_FACTORY};
-=======
-use super::{SUB_ZERO_FACTORY, mine_create3_address};
->>>>>>> 0286a559
 
 pub async fn deploy_angstrom_create3<
     T: alloy::contract::private::Transport + ::core::clone::Clone,
-    P: alloy::contract::private::Provider<T, Ethereum> + alloy::providers::WalletProvider<Ethereum>
+    P: alloy::contract::private::Provider<T, Ethereum> + alloy::providers::WalletProvider<Ethereum>,
 >(
     provider: &P,
     pool_manager: Address,
-    controller: Address
+    controller: Address,
 ) -> eyre::Result<Address> {
     let owner = provider.default_signer_address();
 
@@ -62,10 +58,10 @@
 
 pub async fn deploy_uni_create3<
     T: alloy::contract::private::Transport + ::core::clone::Clone,
-    P: alloy::contract::private::Provider<T, Ethereum> + alloy::providers::WalletProvider<Ethereum>
+    P: alloy::contract::private::Provider<T, Ethereum> + alloy::providers::WalletProvider<Ethereum>,
 >(
     provider: &P,
-    controller: Address
+    controller: Address,
 ) -> Address {
     let owner = provider.default_signer_address();
 
