--- conflicted
+++ resolved
@@ -1,8 +1,4 @@
-<<<<<<< HEAD
-use std::{path::PathBuf, str::FromStr};
-=======
 use std::{path::PathBuf, str::FromStr, sync::Arc};
->>>>>>> 665c5179
 
 use clap::Parser;
 use ethers_core::rand::rngs::ThreadRng;
@@ -40,21 +36,12 @@
 }
 
 impl Args {
-<<<<<<< HEAD
     pub async fn run(self) -> anyhow::Result<()> {
         //let fake_key = SecretKey::new(&mut rand::thread_rng());
         let fake_key =
             SecretKey::from_str("ad21c16051f74f24b3fbad57b0010d98bfef20441c84ee5a872133f19f807fc4")
                 .unwrap();
         let fake_pub_key = "04b80d553719877f1aac5f60b816300cd26ba35bf9275e5105400aa5edfc0b69256f920019187647446ecd24fbc8a7714ef580b76ab14a8185a3370426fa6df9d8";
-=======
-    pub fn run(self, rt: Runtime) -> anyhow::Result<()> {
-        //let fake_key = SecretKey::new(&mut rand::thread_rng());
-        let fake_key =
-            SecretKey::from_str("046cfcdbef4955744de5f87e739883e7ffa5daa05945bda2b7f5d4b3123935de")
-                .unwrap();
-        let fake_pub_key = "04a3905ec9415c386d249b9bc9e430ce47c2f0e9dff67f749042dd2e58b24c3dda4e77f6c6c93d9b5d6377d63dd76c7e51e75057b7c3ff2b39f70027dcd50e80eb";
->>>>>>> 665c5179
 
         let fake_edsca = LocalWallet::new(&mut rand::thread_rng());
         let fake_bundle = LocalWallet::new(&mut rand::thread_rng());
@@ -62,16 +49,9 @@
         let inner = Provider::new(Http::new(self.full_node_ws));
 
         let middleware = Box::leak(Box::new(
-<<<<<<< HEAD
-            RethMiddleware::new(inner, self.full_node, tokio::runtime::Handle::current(), 1)
-                .unwrap(),
-=======
             RethMiddleware::new(inner, self.full_node.clone(), rt.handle().clone(), 1).unwrap(),
->>>>>>> 665c5179
         ));
 
-<<<<<<< HEAD
-=======
         let db_path = self.full_node.as_ref();
         let db = Arc::new(reth_db::mdbx::Env::<reth_db::mdbx::WriteMap>::open(
             db_path,
@@ -81,17 +61,22 @@
 
         let sim = spawn_revm_sim(db, 6942069);
 
->>>>>>> 665c5179
+        let network_config = NetworkConfig::new(fake_key, fake_pub_key.parse().unwrap());
         let network_config = NetworkConfig::new(fake_key, fake_pub_key.parse().unwrap());
         let leader_config = LeaderConfig {
             simulator: sim,
             edsca_key: fake_edsca,
             bundle_key: fake_bundle,
             middleware,
+            middleware,
         };
 
         let fake_addr = "ws://127.0.0.1:6969".parse()?;
+        let fake_addr = "ws://127.0.0.1:6969".parse()?;
         let server_config = SubmissionServerConfig {
+            addr: fake_addr,
+            cors_domains: "balls".into(),
+            allow_subscriptions: self.enable_subscriptions,
             addr: fake_addr,
             cors_domains: "balls".into(),
             allow_subscriptions: self.enable_subscriptions,
