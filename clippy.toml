<<<<<<< HEAD
msrv = "1.82"
=======
msrv = "1.85.0"
>>>>>>> 0286a559
too-many-arguments-threshold = 14<|MERGE_RESOLUTION|>--- conflicted
+++ resolved
@@ -1,6 +1,2 @@
-<<<<<<< HEAD
-msrv = "1.82"
-=======
 msrv = "1.85.0"
->>>>>>> 0286a559
 too-many-arguments-threshold = 14