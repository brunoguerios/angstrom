//! CLI definition and entrypoint to executable
use std::{
    collections::{HashMap, HashSet},
    pin::Pin,
    sync::Arc,
    time::Duration
};

use alloy::{
    self,
    eips::{BlockId, BlockNumberOrTag},
    primitives::Address,
    providers::{Provider, ProviderBuilder, network::Ethereum}
};
use alloy_chains::Chain;
use angstrom_amm_quoter::{QuoterManager, Slot0Update};
use angstrom_eth::{
    handle::{Eth, EthCommand},
    manager::{EthDataCleanser, EthEvent}
};
use angstrom_network::{
    NetworkBuilder as StromNetworkBuilder, NetworkOrderEvent, PoolManagerBuilder, StatusState,
    VerificationSidecar,
    pool_manager::{OrderCommand, PoolHandle}
};
use angstrom_types::{
    block_sync::{BlockSyncProducer, GlobalBlockSync},
    consensus::StromConsensusEvent,
    contract_payloads::angstrom::{AngstromPoolConfigStore, UniswapAngstromRegistry},
    pair_with_price::PairsWithPrice,
    primitive::{
        ANGSTROM_ADDRESS, ANGSTROM_DEPLOYED_BLOCK, AngstromMetaSigner, AngstromSigner,
        CONTROLLER_V1_ADDRESS, GAS_TOKEN_ADDRESS, POOL_MANAGER_ADDRESS, PoolId,
        UniswapPoolRegistry
    },
    reth_db_provider::RethDbLayer,
    reth_db_wrapper::RethDbWrapper,
    submission::SubmissionHandler
};
use consensus::{AngstromValidator, ConsensusManager, ManagerNetworkDeps};
use futures::Stream;
use matching_engine::{MatchingManager, manager::MatcherCommand};
use order_pool::{PoolConfig, PoolManagerUpdate, order_storage::OrderStorage};
use parking_lot::RwLock;
use reth::{
    api::NodeAddOns,
    builder::FullNodeComponents,
    chainspec::ChainSpec,
    core::exit::NodeExitFuture,
    primitives::EthPrimitives,
    providers::{BlockNumReader, CanonStateNotification, CanonStateSubscriptions},
    tasks::TaskExecutor
};
use reth_metrics::common::mpsc::{UnboundedMeteredReceiver, UnboundedMeteredSender};
use reth_network::{NetworkHandle, Peers};
use reth_node_builder::{FullNode, NodeTypes, node::FullNodeTypes, rpc::RethRpcAddOns};
use reth_provider::{
    BlockReader, DatabaseProviderFactory, ReceiptProvider, TryIntoHistoricalStateProvider
};
use telemetry::{NodeConstants, init_telemetry};
use tokio::sync::{
    mpsc,
    mpsc::{Receiver, Sender, UnboundedReceiver, UnboundedSender, channel, unbounded_channel}
};
use uniswap_v4::{configure_uniswap_manager, fetch_angstrom_pools};
use validation::{
    common::TokenPriceGenerator,
    init_validation,
    validator::{ValidationClient, ValidationRequest}
};

use crate::AngstromConfig;

pub fn init_network_builder<S: AngstromMetaSigner>(
    secret_key: AngstromSigner<S>,
    eth_handle: UnboundedReceiver<EthEvent>,
    validator_set: Arc<RwLock<HashSet<Address>>>
) -> eyre::Result<StromNetworkBuilder<NetworkHandle, S>> {
    let public_key = secret_key.id();

    let state = StatusState {
        version:   0,
        chain:     Chain::mainnet().id(),
        peer:      public_key,
        timestamp: 0
    };

    let verification =
        VerificationSidecar { status: state, has_sent: false, has_received: false, secret_key };

    Ok(StromNetworkBuilder::new(verification, eth_handle, validator_set))
}

pub type DefaultPoolHandle = PoolHandle;
type DefaultOrderCommand = OrderCommand;

// due to how the init process works with reth. we need to init like this
pub struct StromHandles {
    pub eth_tx: Sender<EthCommand>,
    pub eth_rx: Receiver<EthCommand>,

    pub pool_tx: UnboundedMeteredSender<NetworkOrderEvent>,
    pub pool_rx: UnboundedMeteredReceiver<NetworkOrderEvent>,

    pub orderpool_tx: UnboundedSender<DefaultOrderCommand>,
    pub orderpool_rx: UnboundedReceiver<DefaultOrderCommand>,

    pub quoter_tx: mpsc::Sender<(HashSet<PoolId>, mpsc::Sender<Slot0Update>)>,
    pub quoter_rx: mpsc::Receiver<(HashSet<PoolId>, mpsc::Sender<Slot0Update>)>,

    pub validator_tx: UnboundedSender<ValidationRequest>,
    pub validator_rx: UnboundedReceiver<ValidationRequest>,

    pub eth_handle_tx: Option<UnboundedSender<EthEvent>>,
    pub eth_handle_rx: Option<UnboundedReceiver<EthEvent>>,

    pub pool_manager_tx: tokio::sync::broadcast::Sender<PoolManagerUpdate>,

    pub consensus_tx_op: UnboundedMeteredSender<StromConsensusEvent>,
    pub consensus_rx_op: UnboundedMeteredReceiver<StromConsensusEvent>,

    pub consensus_tx_rpc: UnboundedSender<consensus::ConsensusRequest>,
    pub consensus_rx_rpc: UnboundedReceiver<consensus::ConsensusRequest>,

    // only 1 set cur
    pub matching_tx: Sender<MatcherCommand>,
    pub matching_rx: Receiver<MatcherCommand>
}

impl StromHandles {
    pub fn get_pool_handle(&self) -> DefaultPoolHandle {
        PoolHandle {
            manager_tx:      self.orderpool_tx.clone(),
            pool_manager_tx: self.pool_manager_tx.clone()
        }
    }
}

pub fn initialize_strom_handles() -> StromHandles {
    let (eth_tx, eth_rx) = channel(100);
    let (matching_tx, matching_rx) = channel(100);
    let (pool_manager_tx, _) = tokio::sync::broadcast::channel(100);
    let (pool_tx, pool_rx) = reth_metrics::common::mpsc::metered_unbounded_channel("orderpool");
    let (orderpool_tx, orderpool_rx) = unbounded_channel();
    let (validator_tx, validator_rx) = unbounded_channel();
    let (eth_handle_tx, eth_handle_rx) = unbounded_channel();
    let (quoter_tx, quoter_rx) = channel(1000);
    let (consensus_tx_rpc, consensus_rx_rpc) = unbounded_channel();
    let (consensus_tx_op, consensus_rx_op) =
        reth_metrics::common::mpsc::metered_unbounded_channel("orderpool");

    StromHandles {
        eth_tx,
        quoter_tx,
        quoter_rx,
        eth_rx,
        pool_tx,
        pool_rx,
        orderpool_tx,
        orderpool_rx,
        validator_tx,
        validator_rx,
        pool_manager_tx,
        consensus_tx_op,
        consensus_rx_op,
        matching_tx,
        matching_rx,
        consensus_tx_rpc,
        consensus_rx_rpc,
        eth_handle_tx: Some(eth_handle_tx),
        eth_handle_rx: Some(eth_handle_rx)
    }
}

pub async fn initialize_strom_components<Node, AddOns, P: Peers + Unpin + 'static, S>(
    config: AngstromConfig,
    signer: AngstromSigner<S>,
    mut handles: StromHandles,
    network_builder: StromNetworkBuilder<P, S>,
    node: &FullNode<Node, AddOns>,
    executor: TaskExecutor,
    exit: NodeExitFuture,
    node_set: HashSet<Address>
) -> eyre::Result<()>
where
    Node: FullNodeComponents
        + FullNodeTypes<Types: NodeTypes<ChainSpec = ChainSpec, Primitives = EthPrimitives>>,
    Node::Provider: BlockReader<
            Block = reth::primitives::Block,
            Receipt = reth::primitives::Receipt,
            Header = reth::primitives::Header
        > + DatabaseProviderFactory,
    AddOns: NodeAddOns<Node> + RethRpcAddOns<Node>,
    <<Node as FullNodeTypes>::Provider as DatabaseProviderFactory>::Provider:
        TryIntoHistoricalStateProvider + ReceiptProvider,
    <<Node as FullNodeTypes>::Provider as DatabaseProviderFactory>::Provider: BlockNumReader,
    S: AngstromMetaSigner
{
    let node_address = signer.address();

    // NOTE:
    // no key is installed and this is strictly for internal usage. Realsically, we
    // should build a alloy provider impl that just uses the raw underlying db
    // so it will be quicker than rpc + won't be bounded by the rpc threadpool.
    let url = node.rpc_server_handle().ipc_endpoint().unwrap();
    tracing::info!(?url, ?config.mev_boost_endpoints, "backup to database is");
    let querying_provider: Arc<_> = ProviderBuilder::<_, _, Ethereum>::default()
        .with_recommended_fillers()
        .layer(RethDbLayer::new(node.provider().clone()))
        // backup
        .connect(&url)
        .await
        .unwrap()
        .into();

    let angstrom_address = *ANGSTROM_ADDRESS.get().unwrap();
    let controller = *CONTROLLER_V1_ADDRESS.get().unwrap();
    let deploy_block = *ANGSTROM_DEPLOYED_BLOCK.get().unwrap();
    let gas_token = *GAS_TOKEN_ADDRESS.get().unwrap();
    let pool_manager = *POOL_MANAGER_ADDRESS.get().unwrap();

    let submission_handler = SubmissionHandler::new(
        querying_provider.clone(),
        &config.normal_nodes,
        &config.angstrom_submission_nodes,
        &config.mev_boost_endpoints,
        angstrom_address,
        signer.clone()
    );

    tracing::info!(target: "angstrom::startup-sequence", "waiting for the next block to continue startup sequence. \
        this is done to ensure all modules start on the same state and we don't hit the rare  \
        condition of a block while starting modules");

    // wait for the next block so that we have a full 12 seconds on startup.
    let mut sub = node.provider.subscribe_to_canonical_state();
    handle_init_block_spam(&mut sub).await;
    let _ = sub.recv().await.expect("next block");

    tracing::info!(target: "angstrom::startup-sequence", "new block detected. initializing all modules");

    let block_id = querying_provider.get_block_number().await.unwrap();

    let pool_config_store = Arc::new(
        AngstromPoolConfigStore::load_from_chain(
            angstrom_address,
            BlockId::Number(BlockNumberOrTag::Latest),
            &querying_provider
        )
        .await
        .unwrap()
    );

    // load the angstrom pools;
    tracing::info!("starting search for pools");
    let pools = fetch_angstrom_pools(
        deploy_block as usize,
        block_id as usize,
        angstrom_address,
        &node.provider
    )
    .await;
    tracing::info!("found pools");

    let angstrom_tokens = pools
        .iter()
        .flat_map(|pool| [pool.currency0, pool.currency1])
        .fold(HashMap::<Address, usize>::new(), |mut acc, x| {
            *acc.entry(x).or_default() += 1;
            acc
        });

    // re-fetch given the fetch pools takes awhile. given this, we do techincally
    // have a gap in which a pool is deployed durning startup. This isn't
    // critical but we will want to fix this down the road.
    // let block_id = querying_provider.get_block_number().await.unwrap();
    let block_id = match sub.recv().await.expect("first block") {
        CanonStateNotification::Commit { new } => new.tip().number,
        CanonStateNotification::Reorg { new, .. } => new.tip().number
    };

    tracing::info!(?block_id, "starting up with block");
    let eth_data_sub = node.provider.subscribe_to_canonical_state();

    let global_block_sync = GlobalBlockSync::new(block_id);

    // this right here problem
    let uniswap_registry: UniswapPoolRegistry = pools.into();
    let uni_ang_registry =
        UniswapAngstromRegistry::new(uniswap_registry.clone(), pool_config_store.clone());

    // Build our PoolManager using the PoolConfig and OrderStorage we've already
    // created
    let eth_handle = EthDataCleanser::spawn(
        angstrom_address,
        controller,
        eth_data_sub,
        executor.clone(),
        handles.eth_tx,
        handles.eth_rx,
        angstrom_tokens,
        pool_config_store.clone(),
        global_block_sync.clone(),
        node_set.clone(),
        vec![handles.eth_handle_tx.take().unwrap()]
    )
    .unwrap();

    let network_stream = Box::pin(eth_handle.subscribe_network())
        as Pin<Box<dyn Stream<Item = EthEvent> + Send + Sync>>;

    let telemetry = init_telemetry(NodeConstants::new(
        signer.address(),
        node_config.angstrom_address,
        node_config.pool_manager_address,
        node_config.angstrom_deploy_block,
        node_config.gas_token_address
    ));

    let uniswap_pool_manager = configure_uniswap_manager(
        querying_provider.clone(),
        eth_handle.subscribe_cannon_state_notifications().await,
        uniswap_registry,
        block_id,
        global_block_sync.clone(),
<<<<<<< HEAD
        node_config.pool_manager_address,
        network_stream,
        Some(telemetry.clone())
=======
        pool_manager,
        network_stream
>>>>>>> 8192c868
    )
    .await;

    tracing::info!("uniswap manager start");

    let uniswap_pools = uniswap_pool_manager.pools();
    let pool_ids = uniswap_pool_manager.pool_addresses().collect::<Vec<_>>();

    executor.spawn_critical("uniswap pool manager", Box::pin(uniswap_pool_manager));
    let price_generator = TokenPriceGenerator::new(
        querying_provider.clone(),
        block_id,
        uniswap_pools.clone(),
        gas_token,
        None
    )
    .await
    .expect("failed to start token price generator");

    let update_stream = Box::pin(PairsWithPrice::into_price_update_stream(
        angstrom_address,
        node.provider.canonical_state_stream(),
        querying_provider.clone()
    ));

    let block_height = node.provider.best_block_number().unwrap();

    init_validation(
        RethDbWrapper::new(node.provider.clone()),
        block_height,
        angstrom_address,
        node_address,
        update_stream,
        uniswap_pools.clone(),
        price_generator,
        pool_config_store.clone(),
        handles.validator_rx
    );

    let validation_handle = ValidationClient(handles.validator_tx.clone());
    tracing::info!("validation manager start");

    let network_handle = network_builder
        .with_pool_manager(handles.pool_tx)
        .with_consensus_manager(handles.consensus_tx_op)
        .build_handle(executor.clone(), node.provider.clone());

    // fetch pool ids

    let pool_config = PoolConfig::with_pool_ids(pool_ids);
    let order_storage = Arc::new(OrderStorage::new(&pool_config));

    let _pool_handle = PoolManagerBuilder::new(
        validation_handle.clone(),
        Some(order_storage.clone()),
        network_handle.clone(),
        eth_handle.subscribe_network(),
        handles.pool_rx,
        global_block_sync.clone()
    )
    .with_config(pool_config)
    .build_with_channels(
        executor.clone(),
        handles.orderpool_tx,
        handles.orderpool_rx,
        handles.pool_manager_tx,
        block_id
    );
    let validators = node_set
        .into_iter()
        // use same weight for all validators
        .map(|addr| AngstromValidator::new(addr, 100))
        .collect::<Vec<_>>();
    tracing::info!("pool manager start");

    // spinup matching engine
    let matching_handle = MatchingManager::spawn(executor.clone(), validation_handle.clone());

    // spin up amm quoter
    let amm = QuoterManager::new(
        global_block_sync.clone(),
        order_storage.clone(),
        handles.quoter_rx,
        uniswap_pools.clone(),
        rayon::ThreadPoolBuilder::default()
            .num_threads(6)
            .build()
            .expect("failed to build rayon thread pool"),
        Duration::from_millis(100)
    );

    executor.spawn_critical("amm quoting service", amm);

    let manager = ConsensusManager::new(
        ManagerNetworkDeps::new(
            network_handle.clone(),
            eth_handle.subscribe_cannon_state_notifications().await,
            handles.consensus_rx_op
        ),
        signer,
        validators,
        order_storage.clone(),
        deploy_block,
        block_height,
        uni_ang_registry,
        uniswap_pools.clone(),
        submission_handler,
        matching_handle,
        global_block_sync.clone(),
        handles.consensus_rx_rpc,
        None
    );

    executor.spawn_critical_with_graceful_shutdown_signal("consensus", move |grace| {
        manager.run_till_shutdown(grace)
    });

    global_block_sync.finalize_modules();
    tracing::info!("started angstrom");
    exit.await
}

async fn handle_init_block_spam(
    canon: &mut tokio::sync::broadcast::Receiver<CanonStateNotification>
) {
    // wait for the first notification
    let _ = canon.recv().await.expect("first block");
    tracing::info!("got first block");

    loop {
        tokio::select! {
            // if we can go 10.5s without a update, we know that all of the pending cannon
            // state notifications have been processed and we are at the tip.
            _ = tokio::time::sleep(Duration::from_millis(1050)) => {
                break;
            }
            Ok(_) = canon.recv() => {

            }
        }
    }
    tracing::info!("finished handling block-spam");
}<|MERGE_RESOLUTION|>--- conflicted
+++ resolved
@@ -57,7 +57,7 @@
 use reth_provider::{
     BlockReader, DatabaseProviderFactory, ReceiptProvider, TryIntoHistoricalStateProvider
 };
-use telemetry::{NodeConstants, init_telemetry};
+use telemetry::init_telemetry;
 use tokio::sync::{
     mpsc,
     mpsc::{Receiver, Sender, UnboundedReceiver, UnboundedSender, channel, unbounded_channel}
@@ -309,13 +309,7 @@
     let network_stream = Box::pin(eth_handle.subscribe_network())
         as Pin<Box<dyn Stream<Item = EthEvent> + Send + Sync>>;
 
-    let telemetry = init_telemetry(NodeConstants::new(
-        signer.address(),
-        node_config.angstrom_address,
-        node_config.pool_manager_address,
-        node_config.angstrom_deploy_block,
-        node_config.gas_token_address
-    ));
+    let telemetry = init_telemetry(signer.address());
 
     let uniswap_pool_manager = configure_uniswap_manager(
         querying_provider.clone(),
@@ -323,14 +317,8 @@
         uniswap_registry,
         block_id,
         global_block_sync.clone(),
-<<<<<<< HEAD
-        node_config.pool_manager_address,
-        network_stream,
-        Some(telemetry.clone())
-=======
         pool_manager,
         network_stream
->>>>>>> 8192c868
     )
     .await;
 
