--- conflicted
+++ resolved
@@ -22,32 +22,10 @@
     AngstromAddressConfig::INTERNAL_TESTNET.try_init();
 
     let runner = reth::CliRunner::try_default_runtime().unwrap();
-<<<<<<< HEAD
-    runner
-        .run_command_until_exit(|ctx| async move {
-            let cli = TestnetCli {
-                eth_fork_url: std::env::var("ETH_WS_URL")
-                    .unwrap_or_else(|_| "wss://ethereum-rpc.publicnode.com".to_string()),
-                ..Default::default()
-            };
-
-            let testnet = AngstromTestnet::spawn_testnet(
-                NoopProvider::default(),
-                cli.make_config().unwrap(),
-                vec![noop_agent],
-                ctx.task_executor
-            )
-            .await;
-            if let Err(e) = &testnet {
-                panic!("spawn_testnet failed: {e:#?}");
-            }
-            eyre::Ok(())
-        })
-        .unwrap();
-=======
     let _ = runner.run_command_until_exit(|ctx| async move {
         let cli = TestnetCli {
-            eth_fork_url: std::env::var("ETH_WS_URL").expect("no ETH_WS_URL in .env"),
+            eth_fork_url: std::env::var("ETH_WS_URL")
+                .unwrap_or_else(|_| "wss://ethereum-rpc.publicnode.com".to_string()),
             ..Default::default()
         };
 
@@ -63,7 +41,6 @@
         }
         eyre::Ok(())
     });
->>>>>>> 23db8971
 }
 
 #[test]
@@ -73,30 +50,10 @@
     AngstromAddressConfig::INTERNAL_TESTNET.try_init();
     let runner = reth::CliRunner::try_default_runtime().unwrap();
 
-<<<<<<< HEAD
-    runner
-        .run_command_until_exit(|ctx| async move {
-            let config = TestnetCli {
-                eth_fork_url: std::env::var("ETH_WS_URL")
-                    .unwrap_or_else(|_| "wss://ethereum-rpc.publicnode.com".to_string()),
-                ..Default::default()
-            };
-
-            let config = config.make_config().unwrap();
-            let agents = vec![noop_agent];
-            tracing::info!("spinning up testnet for unlock attestation test");
-
-            // spawn testnet
-            let testnet = AngstromTestnet::spawn_testnet(
-                NoopProvider::default(),
-                config,
-                agents,
-                ctx.task_executor.clone()
-            )
-=======
     let _ = runner.run_command_until_exit(|ctx| async move {
         let config = TestnetCli {
-            eth_fork_url: std::env::var("ETH_WS_URL").expect("no ETH_WS_URL in .env"),
+            eth_fork_url: std::env::var("ETH_WS_URL")
+                .unwrap_or_else(|_| "wss://ethereum-rpc.publicnode.com".to_string()),
             ..Default::default()
         };
 
@@ -159,7 +116,6 @@
             .with_max_fee_per_gas(fees.max_fee_per_gas)
             .with_max_priority_fee_per_gas(fees.max_priority_fee_per_gas)
             .build(&signer)
->>>>>>> 23db8971
             .await
             .unwrap();
 
