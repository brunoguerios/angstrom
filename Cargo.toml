--- conflicted
+++ resolved
@@ -20,13 +20,8 @@
 
 [workspace.package]
 version = "0.1.0"
-<<<<<<< HEAD
-edition = "2021"
-rust-version = "1.82"
-=======
 edition = "2024"
 rust-version = "1.85.0"
->>>>>>> 0286a559
 license = "MIT OR Apache-2.0"
 homepage = "https://github.com/SorellaLabs/angstrom"
 repository = "https://github.com/SorellaLabs/angstrom"
