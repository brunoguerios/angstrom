--- conflicted
+++ resolved
@@ -15,11 +15,9 @@
 import {LPFeeLibrary} from "v4-core/src/libraries/LPFeeLibrary.sol";
 import {SafeTransferLib} from "solady/src/utils/SafeTransferLib.sol";
 import {SignatureCheckerLib} from "solady/src/utils/SignatureCheckerLib.sol";
-<<<<<<< HEAD
 
 uint256 constant MAX_UNLOCK_FEE_BPS = 0.4e6;
-=======
->>>>>>> 2db337f0
+
 
 /// @author philogy <https://github.com/philogy>
 abstract contract TopLevelAuth is EIP712, UniConsumer, IAngstromAuth {
@@ -33,12 +31,10 @@
     error NotNode();
     error IndexMayHaveChanged();
     error InvalidSignature();
-<<<<<<< HEAD
     error UnlockFeeAboveMax();
 
     /// @dev Maximum fee that the `bundleFee` for any given pool should be settable to.
-=======
->>>>>>> 2db337f0
+
 
     /// @dev `keccak256("AttestAngstromBlockEmpty(uint64 block_number)")`
     uint256 internal constant ATTEST_EMPTY_BLOCK_TYPE_HASH =
